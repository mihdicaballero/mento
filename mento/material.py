--- conflicted
+++ resolved
@@ -221,23 +221,13 @@
         # Crucial: Call parent's __post_init__ first to set unit_system and density
         super().__post_init__()
         self.design_code = "EN 1992-2004"
-<<<<<<< HEAD
+
+        # The f_c passed to Concrete is the f_ck for Eurocode
         self._delta=0.85
-        self._f_ck = self.f_c
-        self._f_cm = self._f_ck + 8 * MPa
-        self._E_cm = 22000 * (self._f_cm / (10 * MPa)) ** 0.3 * MPa
-        self._f_ctm = 0.3 * (self._f_ck / MPa) ** (2 / 3) * MPa
-        #TODO ARREGLAR ESTO, HAY QUE CALCULAR EL epsilon_cu3 para hormigones de mas de 50MPa:
-        if (self._f_ck>50*MPa):
-            print("WARNING: epsilon_cu3 is set to 0.0035, which is valid for concretes with f_ck ≤ 50 MPa.")
-=======
-
-        # The f_c passed to Concrete is the f_ck for Eurocode
         self._f_ck = self.f_c
         self._f_cm = self._f_ck + 8 * MPa
         self._E_cm = 22000 * (self._f_cm.to("MPa").magnitude / 10) ** 0.3 * MPa
         self._f_ctm = 0.3 * (self._f_ck.to("MPa").magnitude) ** (2 / 3) * MPa
->>>>>>> b139f223
         self._epsilon_cu3 = 0.0035  # Ultimate strain in concrete
         self._gamma_c = 1.5
         self._gamma_s = 1.15
