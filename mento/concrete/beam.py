--- conflicted
+++ resolved
@@ -17,7 +17,6 @@
 from mento.forces import Forces  
 
 @dataclass
-<<<<<<< HEAD
 class RectangularConcreteBeam(RectangularConcreteSection):
     label: Optional[str] = None
 
@@ -47,26 +46,6 @@
             concrete_aci = cast(Concrete_ACI_318_19, self.concrete)  # Cast to the specific subclass
             # Determination of maximum reinforcement ratio
             epsilon_min_rebar_ACI_318_19=self.steel_bar.epsilon_y+concrete_aci.epsilon_c # TODO: REVISAR
-=======
-class Beam(RectangularConcreteSection):
-    def __init__(self, name: str, concrete: material.Concrete, steel_bar: material.SteelBar, 
-                 width: Quantity, height: Quantity, settings: Optional[Settings] = None):   
-        super().__init__(name, concrete, steel_bar, width, height, settings)
-        self.shear_design_results: Optional[Dict[str, Any]] = None
-        self.transverse_rebar: Dict[str, Any]
-
-    def __determine_maximum_flexural_reinforcement_ratio_ACI_318_19(self) -> float:
-        # Determination of maximum reinforcement ratio
-        concrete_properties=self.concrete.get_properties()
-        beta_1=concrete_properties["beta_1"]
-        f_c=concrete_properties["f_c"]
-        epsilon_c=concrete_properties["epsilon_c"]
-        rebar_properties=self.steel_bar.get_properties()
-        f_y=rebar_properties["f_y"]
-        epsilon_ty=rebar_properties['epsilon_ty']
-
-        epsilon_min_rebar_ACI_318_19=epsilon_ty+epsilon_c # ESTO CHEQUEARLO BIEN, CREO QUE ES ASI, PERO REVISAR
->>>>>>> fbfa40bc
 
             rho_max=0.85*concrete_aci.beta_1/self.steel_bar.f_y*(concrete_aci.epsilon_c/(concrete_aci.epsilon_c+epsilon_min_rebar_ACI_318_19))
             
@@ -78,17 +57,10 @@
         concrete_properties=self.concrete.get_properties()
         epsilon_c=concrete_properties["epsilon_c"]
 
-<<<<<<< HEAD
         if epsilon_mas_deformado<=self.steel_bar.epsilon_y:
             return 0.65
         elif epsilon_mas_deformado<=self.steel_bar.epsilon_y+epsilon_c:
             return (0.9-0.65)*(epsilon_mas_deformado-self.steel_bar.epsilon_y)/epsilon_c+0.65
-=======
-        if epsilon_mas_deformado<=self.epsilon_ty:
-            return 0.65
-        elif epsilon_mas_deformado<=self.epsilon_ty+epsilon_c:
-            return (0.9-0.65)*(epsilon_mas_deformado-self.epsilon_ty)/epsilon_c+0.65
->>>>>>> fbfa40bc
         else:
             return 0.9
 
@@ -99,20 +71,6 @@
         concrete_properties=self.concrete.get_properties()
         f_c=concrete_properties['f_c']
         beta_1=concrete_properties['beta_1']
-<<<<<<< HEAD
-        
-        # Determination of minimum reinforcement
-        A_s_min=max((3*np.sqrt(f_c / psi)*psi/self.steel_bar.f_y*self.d*self._width),
-                     (200*psi/self.steel_bar.f_y*self.d*self._width))
-
-        # Determination of maximum reinforcement
-        rho_max=self.__maximum_flexural_reinforcement_ratio()
-        A_s_max=rho_max*self.d*self._width
-
-        # Determination of required reinforcement
-        R_n=M_u/(phi*self._width*self.d**2)
-        A_s_calc=0.85*f_c*self._width*self.d/self.steel_bar.f_y*(1-np.sqrt(1-2*R_n/(0.85*f_c)))
-=======
         rebar_properties=self.steel_bar.get_properties()
         f_y=rebar_properties['f_y']
         epsilon_ty=rebar_properties['epsilon_ty']
@@ -122,16 +80,16 @@
         b=self._width
         
         # Determination of minimum reinforcement
-        A_s_min=max((3*np.sqrt(f_c / psi)*psi/f_y*d*self._width) , (200*psi/f_y*d*self._width))# type: ignore
+        A_s_min=max((3*np.sqrt(f_c / psi)*psi/self.steel_bar.f_y*self.d*self._width),
+                     (200*psi/self.steel_bar.f_y*self.d*self._width))
 
         # Determination of maximum reinforcement
-        rho_max=self.__determine_maximum_flexural_reinforcement_ratio_ACI_318_19()
-        A_s_max=rho_max*d*b
+        rho_max=self.__maximum_flexural_reinforcement_ratio()
+        A_s_max=rho_max*self.d*self._width
 
         # Determination of required reinforcement
         R_n=M_u/(phi*b*d**2)
         A_s_calc=0.85*f_c*b*d/f_y*(1-np.sqrt(1-2*R_n/(0.85*f_c)))
->>>>>>> fbfa40bc
 
         if A_s_calc>A_s_min:
             self._A_s_calculated=A_s_calc
@@ -153,7 +111,6 @@
             }
             return result
         else:
-<<<<<<< HEAD
             rho=0.85*beta_1*f_c/self.steel_bar.f_y*(0.003/(self.steel_bar.epsilon_y+0.006))
             M_n_t=rho*self.steel_bar.f_y*(self.d-0.59*rho*self.steel_bar.f_y*self.d/f_c)*self.width*self.d
             M_n_prima=M_u/phi-M_n_t
@@ -166,30 +123,11 @@
             self._A_s_calculated=A_s
             self._A_s_comp=A_s_prima
             result={
-                'As_min_code':A_s_min,
-                'As_required':self._A_s_calculated,
-                'As_max':A_s_max,
-                'As_adopted':self._A_s_calculated,
-                'As_compression':self._A_s_comp
-=======
-            rho=0.85*beta_1*f_c/f_y*(0.003/(epsilon_ty+0.006))
-            M_n_t=rho*f_y*(d-0.59*rho*f_y*d/f_c)*b*d
-            M_n_prima=M_u/phi-M_n_t
-            c_t=0.003*d/(epsilon_ty+0.006)
-            # HAY QUE VER DONDE ESTA DEFINIDO EL d_prima por ahora asumo
-            d_prima=5*cm
-            f_s_prima=min(0.003*E_s*(1-d_prima/c_t),f_y)
-            A_s_prima=M_n_prima/(f_s_prima*(d-d_prima))
-            A_s=rho*b*d+A_s_prima
-            self._A_s_calculated=A_s
-            self._A_s_comp=A_s_prima
-            result={
                 'As_min_code':A_s_min.to("inch**2"),
                 'As_required':self._A_s_calculated.to("inch**2"),
                 'As_max':A_s_max.to("inch**2"),
                 'As_adopted':self._A_s_calculated.to("inch**2"),
                 'As_compression':self._A_s_comp.to("inch**2")
->>>>>>> fbfa40bc
             }
             return result
 
@@ -464,28 +402,17 @@
 
 
 def flexure() -> None:
-<<<<<<< HEAD
     concrete = Concrete_ACI_318_19(name="H30",f_c=30*MPa) 
     steelBar = SteelBar(name="ADN 420", f_y=420*MPa) 
     section = RectangularConcreteBeam(
         label="B-12x24",
-=======
-    concrete=material.create_concrete(name="fc4000",f_c=4000*psi, design_code="ACI 318-19") 
-    steelBar=material.SteelBar(name="G60", f_y=60000*psi) 
-    section = Beam(
-        name="B-10x15",
->>>>>>> fbfa40bc
         concrete=concrete,
         steel_bar=steelBar,
         width=10 * inch,  
         height=15 * inch,   
     )
     debug(f"Nombre de la sección: {section.label}")
-<<<<<<< HEAD
     resultados=section.design_flexure(500*kN*m)  
-=======
-    resultados=section.design_flexure(1460.4*kip*inch)  
->>>>>>> fbfa40bc
     debug(resultados)
 
 
@@ -497,16 +424,6 @@
     section.cc = 1.5*inch
     section.stirrup_d_b = 0.5*inch
     f = Forces(V_z=37.727*kip, N_x=0*kip)
-<<<<<<< HEAD
-    A_s=0.847*inch**2
-    section.set_transverse_rebar(n_stirrups=1, d_b=12*mm, s_l=6*inch) 
-    results=section.check_shear(f, A_s) 
-    print(results)
-    shear_design = section.design_shear(f, A_s)
-    print(shear_design)
-    print(section.shear_design_results)
-    # print(section.shear_results)
-=======
     debug(f.get_forces()) 
     A_s=0.847*inch**2 
     results=section.check_shear(f.V_z, f.N_x, A_s, d_b=12*mm, s=6*inch, n_legs=2) 
@@ -515,7 +432,6 @@
     debug(section.shear_results)
     debug(section.shear_design_results)
     debug(section.transverse_rebar)
->>>>>>> fbfa40bc
 
 def rebar() -> None:
     concrete= Concrete_ACI_318_19(name="H30",f_c=30*MPa) 
