from devtools import debug
from dataclasses import dataclass
from IPython.display import Markdown, display
from typing import Optional, Dict, Any, cast, List
from pint.facets.plain import PlainQuantity
import numpy as np
import pandas as pd
from pandas import DataFrame
import math
import warnings

from mento.concrete.rectangular import RectangularConcreteSection
from mento.material import Concrete, SteelBar, Concrete_ACI_318_19, Concrete_EHE_08
from mento.rebar import Rebar
<<<<<<< HEAD
from mento import MPa, ksi, psi, kip, mm, inch, kN, m, cm,ft
from mento.results import Formatter
=======
from mento import MPa, ksi, psi, kip, mm, inch, kN, m, cm
from mento.results import Formatter, TablePrinter, DocumentBuilder
>>>>>>> 5b296a68
from mento.forces import Forces  

@dataclass
class RectangularConcreteBeam(RectangularConcreteSection):
    label: Optional[str] = None

    def __init__(self, label: Optional[str], concrete: Concrete, steel_bar: SteelBar, 
                 width: PlainQuantity, height: PlainQuantity, settings: Optional[Dict[str, Any]] = None):   
        super().__init__(concrete, steel_bar, width, height, settings)
        if settings:
            self.settings.update(settings)  # Update with any provided settings

        self.label = label
        self.shear_design_results: DataFrame = None
        self._stirrup_s_l: PlainQuantity = 0*cm
        self._stirrup_n: int = 0
        self._stirrup_A_v: PlainQuantity = 0*cm**2/m
        self._phi_V_n: PlainQuantity = 0*kN
        self._phi_V_s: PlainQuantity = 0*kN
        self._phi_V_c: PlainQuantity = 0*kN
        self._phi_V_max: PlainQuantity = 0*kN
        self._A_s_req_bot: PlainQuantity = 0*cm**2
        self._V_u: PlainQuantity = 0*kN
        self._N_u: PlainQuantity = 0*kN
        self._A_cv: PlainQuantity = 0*cm**2
        self._k_c_min: PlainQuantity = 0*MPa
        self._sigma_u: PlainQuantity = 0*MPa
        self._A_s: PlainQuantity = 0*cm**2
        self._A_v_req: PlainQuantity = 0*cm**2
    
    @property
    def d(self) -> PlainQuantity:
        "Effective height."
        return self._d
    
    def set_transverse_rebar(self, n_stirrups: int = 0, d_b:PlainQuantity = 0*mm, s_l:PlainQuantity = 0*cm) -> None:
        """Sets the transverse rebar in the object."""
        self._stirrup_n = n_stirrups
        self._stirrup_d_b = d_b
        self._stirrup_s_l = s_l
        # Update effective height d with new values
        self._d = self._height -(self.c_c+self._stirrup_d_b+self._long_d_b/2) # Initial value 

    def set_longitudinal_rebar_bot(self, n1: int, d_b1: PlainQuantity, n2: int, d_b2: PlainQuantity, 
                                n3: int, d_b3: PlainQuantity, n4: int, d_b4: PlainQuantity, 
                                total_as: PlainQuantity, total_bars: int, clear_spacing: PlainQuantity) -> None:
        """Sets the longitudinal rebar in the object."""
        self._longitudinal_n1 = n1
        self._longitudinal_d_b1 = d_b1
        self._longitudinal_n2 = n2
        self._longitudinal_d_b2 = d_b2 if n2 > 0 else None
        self._longitudinal_n3 = n3
        self._longitudinal_d_b3 = d_b3 if n3 > 0 else None
        self._longitudinal_n4 = n4
        self._longitudinal_d_b4 = d_b4 if n4 > 0 else None
        self._total_as_bot = total_as
        self._total_bars_bot = total_bars
        self._clear_spacing_bot = clear_spacing
    
    def __maximum_flexural_reinforcement_ratio(self) -> float:
        if self.concrete.design_code=="ACI 318-19":
            concrete_aci = cast(Concrete_ACI_318_19, self.concrete)  # Cast to the specific subclass
            # Determination of maximum reinforcement ratio
            epsilon_min_rebar_ACI_318_19=self.steel_bar.epsilon_y+concrete_aci.epsilon_c # TODO: REVISAR
            rho_max=0.85*concrete_aci.beta_1*self.concrete.f_c/self.steel_bar.f_y*(concrete_aci.epsilon_c/(concrete_aci.epsilon_c+epsilon_min_rebar_ACI_318_19))
            debug(rho_max)
            return rho_max
        else: 
            return 0

    def __calculate_phi_ACI_318_19(self, epsilon_mas_deformado:float) -> float:
        concrete_properties=self.concrete.get_properties()
        epsilon_c=concrete_properties["epsilon_c"]

        if epsilon_mas_deformado<=self.steel_bar.epsilon_y:
            return 0.65
        elif epsilon_mas_deformado<=self.steel_bar.epsilon_y+epsilon_c:
            return (0.9-0.65)*(epsilon_mas_deformado-self.steel_bar.epsilon_y)/epsilon_c+0.65
        else:
            return 0.9

    def design_flexure_ACI_318_19(self, M_u:float)-> Dict[str, Any]:
        self.settings.load_aci_318_19_settings()
        phi = self.settings.get_setting('phi_t')
        setting_flexural_min_reduction = self.settings.get_setting('flexural_min_reduction')
        concrete_properties=self.concrete.get_properties()
        f_c=concrete_properties['f_c']
        beta_1=concrete_properties['beta_1']
<<<<<<< HEAD
        rebar_properties=self.steel_bar.get_properties()
        f_y=rebar_properties['f_y']

        rec_mec=0.1*self.height # Asumption, this is the main difference between design and check.
        #EMPEZAMOS A ITERAR HASTA QUE SEPAMOS EL VERDADERO REC MEC
        tol=0.01*cm
        Err=2*tol
        Contador=0
        while Err>=tol:
            Contador+=1
            d=self._height-rec_mec
            b=self._width
            
            # Determination of minimum reinforcement
            A_s_min=max((3*np.sqrt(f_c / psi)*psi/self.steel_bar.f_y*self.d*self._width),
                        (200*psi/self.steel_bar.f_y*self.d*self._width))
=======
        
        # Determination of minimum reinforcement
        A_s_min=max((3*np.sqrt(f_c / psi)*psi/self.steel_bar.f_y*self.d*self._width),
                     (200*psi/self.steel_bar.f_y*self.d*self._width))

        # Determination of maximum reinforcement
        rho_max=self.__maximum_flexural_reinforcement_ratio()
        A_s_max=rho_max*self.d*self._width

        # Determination of required reinforcement
        R_n=M_u/(phi*self._width*self.d**2)
        A_s_req=0.85*f_c*self._width*self.d/self.steel_bar.f_y*(1-np.sqrt(1-2*R_n/(0.85*f_c)))

        if A_s_req>A_s_min:
            self._A_s_calculated=A_s_req
        elif  4*A_s_req/3 > A_s_min:
            self._A_s_calculated=A_s_min
        else: 
            if setting_flexural_min_reduction=='True':
                self._A_s_calculated=4*A_s_req/3
            else:
                self._A_s_calculated=A_s_min
        if self._A_s_calculated <= A_s_max: 
            self._A_s_comp=0
            result={
                'As_min_code':A_s_min,
                'As_required':A_s_req,
                'As_max':A_s_max,
                'As_adopted':self._A_s_calculated,
                'As_compression':self._A_s_comp
            }
            return result
        else:
            rho=0.85*beta_1*f_c/self.steel_bar.f_y*(0.003/(self.steel_bar.epsilon_y+0.006))
            M_n_t=rho*self.steel_bar.f_y*(self.d-0.59*rho*self.steel_bar.f_y*self.d/f_c)*self.width*self.d
            M_n_prima=M_u/phi-M_n_t
            c_t=0.003*self.d/(self.steel_bar.epsilon_y+0.006)
            # TODO: HAY QUE VER DONDE ESTA DEFINIDO EL d_prima por ahora asumo
            d_prima=5*cm
            f_s_prima=min(0.003*self.steel_bar.E_s*(1-d_prima/c_t),self.steel_bar.f_y)
            A_s_prima=M_n_prima/(f_s_prima*(self.d-d_prima))
            A_s=rho*self.width*self.d+A_s_prima
            self._A_s_calculated=A_s
            self._A_s_comp=A_s_prima
            result={
                'As_min_code':A_s_min,
                'As_required':self._A_s_calculated,
                'As_max':A_s_max,
                'As_adopted':self._A_s_calculated,
                'As_compression':self._A_s_comp
            }
            return result
>>>>>>> 5b296a68

            # Determination of maximum reinforcement
            rho_max=self.__maximum_flexural_reinforcement_ratio()
            A_s_max=rho_max*self.d*self._width

            # Determination of required reinforcement
            R_n=M_u/(phi*b*d**2)
            A_s_calc=0.85*f_c*b*d/f_y*(1-np.sqrt(1-2*R_n/(0.85*f_c)))

            if A_s_calc>A_s_min:
                self._A_s_calculated=A_s_calc
            elif  4*A_s_calc/3 > A_s_min:
                self._A_s_calculated=A_s_min
            else: 
                if setting_flexural_min_reduction=='True':
                    self._A_s_calculated=4*A_s_calc/3
                else:
                    self._A_s_calculated=A_s_min
            if self._A_s_calculated <= A_s_max: 
                self._A_s_comp=0*cm**2
            else:
                rho=0.85*beta_1*f_c/self.steel_bar.f_y*(0.003/(self.steel_bar.epsilon_y+0.006))
                M_n_t=rho*self.steel_bar.f_y*(self.d-0.59*rho*self.steel_bar.f_y*self.d/f_c)*self.width*self.d
                M_n_prima=M_u/phi-M_n_t
                c_t=0.003*self.d/(self.steel_bar.epsilon_y+0.006)
                # HAY QUE VER DONDE ESTA DEFINIDO EL d_prima por ahora asumo
                d_prima=5*cm
                f_s_prima=min(0.003*self.steel_bar.E_s*(1-d_prima/c_t),self.steel_bar.f_y)
                A_s_prima=M_n_prima/(f_s_prima*(self.d-d_prima))
                A_s=rho*self.width*self.d+A_s_prima
                self._A_s_calculated=A_s
                self._A_s_comp=A_s_prima
            #Rebar
            section_rebar = Rebar(self)
            self.flexure_design_results = section_rebar.longitudinal_rebar_ACI_318_19(self._A_s_calculated)
            #debug(self.flexure_design_results)
            best_design=section_rebar.longitudinal_rebar_design
            #debug(best_design)
            self.number_of_layers_adopted=best_design["layer_1"]
            self.bars_per_layer_adopted=best_design["num_bars_1"]
            self.db_adopted=best_design["diameter_1"]
            self.total_as_adopted=best_design["total_as"]
            self.avaiable_spaciong=best_design["available_spacing_1"]

            rec_mec_calculo=self.cc+self.stirrup_d_b+self.db_adopted/2 # OJO QUE SI HAY MAS CAPAS NO ES ASI!!!! #TODO
            Err=abs(rec_mec_calculo-rec_mec)
            rec_mec=rec_mec_calculo

        results={
            'As_min_code':A_s_min.to("inch**2"),
            'As_required':self._A_s_calculated.to("inch**2"),
            'As_max':A_s_max.to("inch**2"),
            'As_adopted':self.total_as_adopted.to("inch**2"),
            'As_compression':self._A_s_comp.to("inch**2")
        }
        return pd.DataFrame([results], index=[0])

    def design_flexure_EN_1992(self, M_u: float) -> None:
        pass

    def design_flexure_EHE_08(self, M_u: float) -> None:
        pass

    def design_flexure(self, M_u:float) -> Dict[str, Any]:
        if self.concrete.design_code=="ACI 318-19":
            return self.design_flexure_ACI_318_19(M_u)
        # elif self.concrete.design_code=="EN 1992":
        #     return self.design_flexure_EN_1992(M_u)
        # elif self.concrete.design_code=="EHE-08":
        #     return self.design_flexure_EHE_08(M_u)
        else:
            raise ValueError(f"Longitudinal design method not implemented \
                    for concrete type: {type(self.concrete).__name__}")

    # def check_flexure_ACI_318_19(self, M_u:float, A_s, d_b=0.5, n_bars=2) -> None:
    #     pass

    def check_shear_ACI_318_19(self, Force:Forces, A_s:PlainQuantity = 0*cm**2) -> DataFrame:
        # Set the initial variables
        self._N_u = Force.N_x
        self._V_u = Force.V_z
        d_bs = self._stirrup_d_b
        s_l = self._stirrup_s_l
        n_legs = self._stirrup_n*2
        self._A_s = A_s

        f_c=self.concrete.f_c
        self.settings.load_aci_318_19_settings()
        phi_v = self.settings.get_setting('phi_v')
        self.lambda_factor = self.settings.get_setting('lambda')
        f_yt = self.calculate_f_yt_aci()

        # Minimum shear reinforcement calculation
        self._A_v_min = self.calculate_A_v_min_ACI(f_c)
         
        # Shear reinforcement calculations
        A_db = (d_bs ** 2) * math.pi / 4  # Area of one stirrup leg
        A_vs = n_legs * A_db  # Total area of stirrups
        A_v = A_vs / s_l  # Stirrup area per unit length
        self._stirrup_A_v = A_v

        V_s: PlainQuantity = A_v * f_yt * self.d  # Shear contribution of reinforcement
        self._phi_V_s = phi_v * V_s  # Reduced shear contribution of reinforcement
        # Effective shear area and longitudinal reinforcement ratio
        self._A_cv = self.width * self.d  # Effective shear area
        A_g = self.A_x  # Gross area
        self._rho_w = self._A_s.to('cm**2') / self._A_cv.to('cm**2')  # Longitudinal reinforcement ratio
     
        # Size modification factor for Imperial system
        self._lambda_s = math.sqrt(2 / (1 + self.d / (10*inch)))

        # Concrete shear strength calculation
        self._sigma_Nu = min(self._N_u / (6 * A_g), 0.05 * f_c)  # Axial stress influence

        # Concrete shear capacity depending on whether min rebar is present or not
        if A_v < self._A_v_min:
            self._k_c_min = 8 * self._lambda_s * self.lambda_factor * self._rho_w ** (1/3)\
                  * math.sqrt(f_c / psi) * psi + self._sigma_Nu
        else:           
            self._k_c_min = max(2 * self.lambda_factor * math.sqrt(f_c / psi) * psi + self._sigma_Nu,
                            8 * self.lambda_factor * self._rho_w ** (1/3) * math.sqrt(f_c / psi) * psi + self._sigma_Nu)

        V_cmin = 0*kip  
        V_cmax = self.calculate_V_cmax()
        
        # Calculate actual concrete shear strength
        self.V_c = min(V_cmax, max(V_cmin, self._k_c_min * self._A_cv))
        self._phi_V_c = phi_v * self.V_c  # Reduced concrete shear strength
        
        # Maximum total shear capacity
        V_max = self.calculate_V_max()
        self._phi_V_max = phi_v * V_max  # Reduced maximum shear capacity

        if self._V_u < self._phi_V_c/2:
            self._A_v_min = 0*inch
            self._max_shear_ok = True
        elif self._phi_V_c/2 < self._V_u < self._phi_V_max:
            self._A_v_min = self.calculate_A_v_min_ACI(f_c)
            self._max_shear_ok = True
        else:
            self._A_v_min = self.calculate_A_v_min_ACI(f_c)
            self._max_shear_ok = False 

        # Total shear strength
        self._phi_V_n = phi_v * (self.V_c + V_s)  # Total reduced shear strength (concrete + rebar)

        # Required shear reinforcing nominal strength
        V_s_req: PlainQuantity = self._V_u-self._phi_V_c
        # Required shear reinforcing
        self._A_v_req = max(V_s_req/(phi_v*f_yt*self.d), self._A_v_min)
        self._FUv = (self._V_u.to('kN') / self._phi_V_n.to('kN'))

        # Rebar spacing checks
        section_rebar = Rebar(self)
        n_legs_actual = self._stirrup_n * 2      # Ensure legs are even
        self._s_l = self._stirrup_s_l
        self._s_w = (self.width - 2 * self.c_c - self._stirrup_d_b) / (n_legs_actual - 1) 
        self._s_max_l, self._s_max_w = section_rebar.calculate_max_spacing(V_s_req, self._A_cv)

        # Check results
        results: Dict[str,Any] = {
            'Label': self.label, #Beam label
            'Av,min': self._A_v_min.to('cm ** 2 / m'),  # Minimum shear reinforcement area
            'Av,req': self._A_v_req.to('cm ** 2 / m'), # Required shear reinforcing area
            'Av': A_v.to('cm ** 2 / m'),  # Provided stirrup reinforcement per unit length
            'Vu': self._V_u.to('kN'), # Max Vu for the design
            'ØVc': self._phi_V_c.to('kN'),  # Concrete contribution to shear capacity
            'ØVs': self._phi_V_s.to('kN'),  # Reinforcement contribution to shear capacity
            'ØVn': self._phi_V_n.to('kN'),  # Total shear capacity
            'ØVmax': self._phi_V_max.to('kN'),  # Maximum shear capacity
            'Vu<ØVmax': self._max_shear_ok,  # Check if applied shear is within max shear capacity
            'Vu<ØVn': self._V_u <= self._phi_V_n,  # Check if applied shear is within total capacity
            "DCR" :  self._FUv
        }
        self._initialize_dicts_ACI_318_19()

        return pd.DataFrame([results], index=[0])
    
    def design_shear_ACI_318_19(self, Force:Forces, A_s:PlainQuantity = 0*cm**2) -> DataFrame:
        self._N_u = Force.N_x
        self._V_u = Force.V_z
        f_c = self.concrete.f_c
        f_yt = self.calculate_f_yt_aci()
        self.settings.load_aci_318_19_settings()
        phi_v = self.settings.get_setting('phi_v')
        self.lambda_factor = self.settings.get_setting('lambda')
        # Inputs into class
        self._A_s = A_s 
        # Effective shear area and longitudinal reinforcement ratio
        self._A_cv = self.width * self.d  # Effective shear area
        A_g = self.A_x # Gross area
        self._rho_w = self._A_s / self._A_cv  # Longitudinal reinforcement ratio
        
        # Size modification factor for Imperial system
        self._lambda_s = math.sqrt(2 / (1 + self.d / (10*inch)))

        # Concrete shear strength calculation
        self._sigma_Nu = min(self._N_u / (6 * A_g), 0.05 * f_c)  # Axial stress influence

        # Concrete shear capacity assuming that the beam is provided with minimum shear rebar:
        self._k_c_min = max(2 * self.lambda_factor * math.sqrt(f_c / psi) * psi + self._sigma_Nu,
                            8 * self.lambda_factor * self._rho_w ** (1/3) * math.sqrt(f_c / psi) * psi + self._sigma_Nu)

        V_cmin = 0*kip 
        V_cmax = self.calculate_V_cmax()
        
        # Calculate actual concrete shear strength
        self.V_c = min(V_cmax, max(V_cmin, self._k_c_min * self._A_cv))
        self._phi_V_c = phi_v * self.V_c  # Reduced concrete shear strength
        
        # Maximum total shear capacity for Imperial system
        V_max = self.calculate_V_max()
        self._phi_V_max = phi_v * V_max  # Reduced maximum shear capacity

        # Minimum shear reinforcement calculation
        # Minimum reinforcement should be placed if the factored shear Vu 
        # is greater than half the shear capacity of the concrete, 
        # reduced by 0.5ϕVc. It is assumed that minimum reinforcement is required.
        if self._V_u < self._phi_V_c/2:
            self._A_v_min = 0*inch
            self._max_shear_ok = True
        elif self._phi_V_c/2 < self._V_u < self._phi_V_max:
            self._A_v_min = self.calculate_A_v_min_ACI(f_c)
            self._max_shear_ok = True
        else:
            self._A_v_min = self.calculate_A_v_min_ACI(f_c)
            self._max_shear_ok = False 

        # Shear reinforcement calculations
        # Required shear reinforcing nominal strength
        V_s_req: PlainQuantity = self._V_u-self._phi_V_c
        # Required shear reinforcing
        self._A_v_req = max(V_s_req/(phi_v*f_yt*self.d), self._A_v_min)

        section_rebar = Rebar(self)
        self.shear_design_results = section_rebar.transverse_rebar(self._A_v_req, V_s_req)
        # Store the final rebar design results as a property of the Beam instance
        best_design = section_rebar.transverse_rebar_design
        self._s_l = best_design['s_l']
        self._s_w = best_design['s_w']
        self._s_max_l = best_design['s_max_l']
        self._s_max_w = best_design['s_max_w']
        self.set_transverse_rebar(best_design['n_stir'], best_design['d_b'], best_design['s_l'])
        self._stirrup_A_v = best_design['A_v']

        A_v: PlainQuantity =  best_design['A_v']
        V_s = A_v * f_yt * self.d  # Shear contribution of reinforcement
        self._phi_V_s = phi_v * V_s  # Reduced shear contribution of reinforcement
        # Total shear strength
        self._phi_V_n = phi_v * (self.V_c + V_s)  # Total reduced shear strength (concrete + rebar)
        self._FUv = (self._V_u.to('kN') / self._phi_V_n.to('kN'))

        # Design results
        results = {
            'Label': self.label, #Beam label
            'Av,min': self._A_v_min.to('cm ** 2 / m'),  # Minimum shear reinforcement area
            'Av,req': self._A_v_req.to('cm ** 2 / m'), # Required shear reinforcing area
            'Av': A_v.to('cm ** 2 / m'),  # Provided stirrup reinforcement per unit length
            'Vu': self._V_u.to('kN'), # Max Vu for the design
            'ØVc': self._phi_V_c.to('kN'),  # Concrete contribution to shear capacity
            'ØVs': self._phi_V_s.to('kN'),  # Reinforcement contribution to shear capacity
            'ØVn': self._phi_V_n.to('kN'),  # Total shear capacity
            'ØVmax': self._phi_V_max.to('kN'),  # Maximum shear capacity
            'Vu<ØVmax': self._max_shear_ok,  # Check if applied shear is within max shear capacity
            'Vu<ØVn': self._V_u <= self._phi_V_n,  # Check if applied shear is within total capacity
            "DCR" :  self._FUv
        }
        self._initialize_dicts_ACI_318_19()

        return pd.DataFrame([results], index=[0])
    
    def check_shear_EN_1992(self, Force:Forces, A_s:PlainQuantity = 0*cm**2) -> None:
        return None
 
    def design_shear_EN_1992(self, Force:Forces, A_s:PlainQuantity = 0*cm**2) -> None:
        return None

    def design_shear_EHE_08(self, Force:Forces, A_s:PlainQuantity = 0*cm**2) -> None:
        return None

    def check_shear_EHE_08(self, Force:Forces, A_s:PlainQuantity = 0*cm**2) -> None:
        if isinstance(self.concrete, Concrete_EHE_08):
            # Load relevant settings for EHE-08
            f_ctm = self.concrete.f_ctm
            f_yk = self.steel_bar.f_y
            f_ck = self.concrete.f_ck
            f_cd = self.concrete.f_cd
            f_ctk = self.concrete.f_ctk
            f_ctd = self.concrete.f_ctd
            
            # Set the initial variables
            self._N_u = Force.N_x
            self._V_u = Force.V_z
            self._M_u = Force.M_y
            d_bs = self._stirrup_d_b
            s_l = self._stirrup_s_l
            n_legs = self._stirrup_n*2
            self._A_s = A_s

            f_ck=self.concrete.f_ck
            self.settings.load_ehe_08_settings()
            gamma_c = self.settings.get_setting('gamma_c')
            gamma_s = self.settings.get_setting('gamma_s')
            f_yd = f_yk/gamma_s
            # Minimum shear reinforcement calculation
            self._A_v_min = f_ctm * self.width / (7.5 * f_yd)
            
            # Shear reinforcement calculations
            A_db = (d_bs ** 2) * math.pi / 4  # Area of one stirrup leg
            A_vs = n_legs * A_db  # Total area of stirrups
            A_v = A_vs / s_l  # Stirrup area per unit length
            self._stirrup_A_v = A_v

            # Maximum shear strength check
            cot_theta = 1  # Assuming angle of struts theta = 45deg
            cot_alpha = 1 / math.tan(math.radians(90))
            A_g = self.A_x # Gross area
            sigma_cd = self._N_u / A_g  # Axial force coefficient
            K_value = self.calculate_axial_coefficient_ehe(sigma_cd, f_cd)
            self._V_u1 = K_value * f_cd * self.width * self.d * (cot_theta + cot_alpha) / (1 + cot_theta**2)

            A_g = self.A_x  # Gross area
            # Shear calculation for cracked sections
            xi = min(1 + math.sqrt(200 * mm / self.d), 2)
            A_p = 0*cm**2 # No prestressing 
            rho_l = min((A_s + A_p) / (self.width * self.d), 0.02)
            f_cv = f_ck
            sigma_cd_max = min(self._N_u/A_g,0.3*f_cd)
            if self._stirrup_n == 0:
                W_y = self.width*self.height**2/6
                # Positive of compression
                sigma_t_min = -self._M_u/W_y+self._N_u/A_g

                if sigma_t_min < -f_ctd:
                    # Total shear capacity without rebar (case without cracking)
                    alpha_l = 1
                    S_y = self.width * self.height ** 2 / 8
                    V_u2 = (self.I_y * self.width / S_y) * math.sqrt(f_ck ** 2 + alpha_l*sigma_cd * f_ctd)
                else:
                    # Total shear capacity without rebar (case with cracking)
                    V_u2_min = (0.075 / gamma_c * xi ** (3 / 2) * (f_cv / MPa) ** (1 / 2) + 0.15 * sigma_cd_max / MPa)\
                            * MPa * self.width * self.d
                    V_u2 = (0.18 / gamma_c * xi * (100 * rho_l * f_cv / MPa) ** (1 / 3) + 0.15 * sigma_cd_max / MPa)\
                            * MPa * self.width * self.d
                    V_u2 = max(V_u2_min, V_u2)

            else:
                # Total shear strength with rebar (case with rebar and cracking)
                theta_e = 45  # Cracks angle (assumed 45 degrees)
                cot_theta_e = 1 / math.tan(math.radians(theta_e))

                if 0.5 <= cot_theta < cot_theta_e:
                    beta = (2 * cot_theta - 1) / (2 * cot_theta_e - 1)
                elif cot_theta_e <= cot_theta <= 2:
                    beta = (cot_theta - 2) / (cot_theta_e - 2)
                else:
                    beta = 1  # Default value if condition is not met

                V_cu = (0.15 / gamma_c * xi * (100 * rho_l * f_cv / MPa) ** (1 / 3) + 0.15 * sigma_cd_max / MPa)\
                    * MPa * beta * self.width * self.d
                V_u2_min = (0.075 / gamma_c * xi ** (3 / 2) * (f_cv / MPa) ** (1 / 2) + 0.15 * sigma_cd_max / MPa)\
                    * MPa * self.width * self.d
                V_cu = max(V_cu, V_u2_min)

                z = 0.9 * self.d
                V_su = z * math.sin(math.radians(90)) * (cot_alpha + cot_theta) * A_v * f_yd
                self._V_u2: PlainQuantity = V_cu + V_su

                self._FUv = (self._V_u.to('kN') / self._V_u2.to('kN'))

                # Design results
                results = {
                    'Label': self.label, #Beam label
                    'Av,min': self._A_v_min.to('cm ** 2 / m'),  # Minimum shear reinforcement area
                    'Av,req': self._A_v_req.to('cm ** 2 / m'), # Required shear reinforcing area
                    'Av': A_v.to('cm ** 2 / m'),  # Provided stirrup reinforcement per unit length
                    'Vu': self._V_u.to('kN'), # Max Vu for the design
                    'Vc': self._phi_V_c.to('kN'),  # Concrete contribution to shear capacity
                    'Vs': self._phi_V_s.to('kN'),  # Reinforcement contribution to shear capacity
                    'Vu2': self._V_u2.to('kN'),  # Total shear capacity
                    'Vu1': self._V_u1.to('kN'),  # Maximum shear capacity
                    'Vu<ØVmax': self._max_shear_ok,  # Check if applied shear is within max shear capacity
                    'Vu<ØVn': self._V_u <= self._V_u2,  # Check if applied shear is within total capacity
                    "DCR" :  self._FUv
                }
        else:
            raise ValueError("Concrete type is not compatible with EHE-08 shear check.")
  
    # Factory method to select the shear design method
    def design_shear(self, Force: Forces, A_s: PlainQuantity = 0*cm**2) -> DataFrame:
        if self.concrete.design_code=="ACI 318-19":
            return self.design_shear_ACI_318_19(Force, A_s)
        # elif self.concrete.design_code=="EN 1992":
        #     return self.design_shear_EN_1992(V_u, N_u, A_s)
        # elif self.concrete.design_code=="EHE-08":
        #     return self.design_shear_EHE_08(V_u, N_u, A_s)
        else:
            raise ValueError(f"Shear design method not implemented for concrete type: {type(self.concrete).__name__}")
    
    # Factory method to select the shear check method
    def check_shear(self, Force: Forces = Forces(), A_s: PlainQuantity = 0*cm**2) -> DataFrame:
        if self.concrete.design_code=="ACI 318-19":
            return self.check_shear_ACI_318_19(Force, A_s)
        # elif self.concrete.design_code=="EN 1992":
        #     return self.check_shear_EN_1992(V_u, N_u, A_s, d_b, s, n_legs)
        elif self.concrete.design_code=="EHE-08":
            return self.check_shear_EHE_08(Force, A_s)
        else:
            raise ValueError(f"Shear design method not implemented for concrete type: {type(self.concrete).__name__}")

    def calculate_A_v_min_ACI(self, f_c: PlainQuantity) -> PlainQuantity:
        """Calculate the minimum shear reinforcement based on unit system."""
        # 'Minimum reinforcement should be placed if the factored shear Vu 
        # is greater than half the shear capacity of the concrete,
        # reduced by 0.5ϕVc. It is assumed that minimum reinforcement is required.
        # Rebar needed, V_u > φ_v*V_c/2 for Imperial system
        f_yt = self.calculate_f_yt_aci()
        
        if self.concrete.unit_system == "metric":
            A_v_min = max(
                (0.062 * math.sqrt(f_c / MPa) * MPa / f_yt) * self.width,
                (0.35 * MPa / f_yt) * self.width
            )
        else:
            A_v_min = max(
                (0.75 * math.sqrt(f_c / psi) * psi / f_yt) * self.width,
                (50 * psi / f_yt) * self.width
            )
        
        return A_v_min    
    
    def calculate_V_max(self) -> PlainQuantity:
        "Formula for maximum total shear capacity (V_max)"
        V_max = self.V_c + (8 * self.lambda_factor * math.sqrt(self.concrete.f_c / psi) * psi) * self._A_cv
        return V_max
    
    def calculate_V_cmax(self) -> PlainQuantity:
        "Maximum concrete shear strength"
        V_cmax = (5 * self.lambda_factor * math.sqrt(self.concrete.f_c / psi) * psi) * self._A_cv
        return V_cmax 

    def calculate_f_yt_aci(self) -> PlainQuantity:
        """Determine the yield strength of steel based on unit system."""
        if self.concrete.unit_system == "metric":
            return min(self.steel_bar.f_y, 400 * MPa)
        else:
            return min(self.steel_bar.f_y, 60 * ksi)
        
    def calculate_axial_coefficient_ehe(self, sigma_cd: PlainQuantity, f_cd: PlainQuantity) -> float:
        if sigma_cd == 0:
            return 1
        elif sigma_cd <= 0.25 * f_cd:
            return 1 + sigma_cd / f_cd
        elif sigma_cd < 0.5 * f_cd:
            return 1.25
        else:
            return 2.5 * (1 - sigma_cd / f_cd)

    def _initialize_dicts_ACI_318_19(self) -> None:
        """Initialize the dictionaries used in check and design methods."""
        self._materials = {
            "Materials": [
                "Section Label",
                "Concrete strength",
                "Steel reinforcement yield strength",
                "Concrete density",
                "Normalweight concrete",
                "Safety factor for shear"
            ],
            "Variable": ["","fc", "fy", "γc", "λ", "Øv"],
            "Value": [self.label, round(self.concrete.f_c.to('MPa').magnitude,2), 
                      round(self.steel_bar.f_y.to('MPa').magnitude,2),self.concrete.density.magnitude,
                       self.settings.get_setting('lambda'), self.settings.get_setting('phi_v')],
            "Unit": ["", "MPa", "MPa", "kg/m³", "", ""]
        }
        self._geometry = {
            "Geometry": [
                "Section height",
                "Section width",
                "Clear cover",
                "Longitudinal tension rebar",
            ],
            "Variable": ["h", "b", "cc", "As"],
            #TODO: ver bien tema As de armadura traccionada que podria ser superior o inferior.
            "Value": [self.height.to('cm').magnitude, self.width.to('cm').magnitude, self.c_c.to('cm').magnitude,
                       round(self._A_s.to('cm**2').magnitude,2)],
            "Unit": ["cm", "cm", "cm", "cm²"]
        }
        self._forces = {
            "Design forces": [
                "Axial, positive compression",
                "Shear",
            ],
            "Variable": ["Nu", "Vu"],
            "Value": [round(self._N_u.to('kN').magnitude,2), round(self._V_u.to('kN').magnitude,2) ],
            "Unit": ["kN", "kN"]
        }
        # Example lists
        min_values = [None, None, self._A_v_min]   # Use None for items without a minimum constraint
        max_values = [self._s_max_l, self._s_max_w, None]  # Use None for items without a maximum constraint
        current_values = [self._s_l, self._s_w, self._stirrup_A_v]  # Current values to check

        # Generate check marks based on the range conditions
        checks = [
            '✔️' if (min_val is None or curr >= min_val) and (max_val is None or curr <= max_val) else '❌'
            for curr, min_val, max_val in zip(current_values, min_values, max_values)
        ]
        self._data_min_max = {
            'Check': ['Stirrup spacing along length', 'Stirrup spacing along width', 'Minimum shear reinforcement'],
            'Unit': ['cm', 'cm', 'cm²/m'],
            'Value': [round(self._s_l.to('cm').magnitude,2), round(self._s_w.to('cm').magnitude,2),
            round(self._stirrup_A_v.to('cm**2/m').magnitude,2)],
            'Min.': ["", "", round(self._A_v_min.to('cm**2/m').magnitude,2)],
            'Max.': [round(self._s_max_l.to('cm').magnitude,2), round(self._s_max_w.to('cm').magnitude,2), ""],
            'Ok?': checks
        }
        self._shear_reinforcement = {
            "Shear reinforcement strength": [
                "Number of stirrups",
                "Stirrup diameter",
                "Stirrup spacing",
                "Effective height",
                "Minimum shear reinforcing",
                "Required shear reinforcing",
                "Shear reinforcing",
                "Shear steel strength"
            ],
            "Variable": ["ns", "db", "s", "d", "Av,min","Av,req","Av", "ØVs"],
            "Value": [self._stirrup_n, self._stirrup_d_b.to('mm').magnitude, self._stirrup_s_l.to('cm').magnitude,
                    self.d.to('cm').magnitude, round(self._A_v_min.to('cm**2/m').magnitude,2),
                    round(self._A_v_req.to('cm**2/m').magnitude,2),
                    round(self._stirrup_A_v.to('cm**2/m').magnitude,2),
                    round(self._phi_V_s.to('kN').magnitude,2)],
            "Unit": ["", "mm", "cm", "cm", "cm²/m","cm²/m", "cm²/m","kN"]
        }
        check_max = '✔️' if self._max_shear_ok else '❌'
        check_FU = '✔️' if self._FUv < 1 else '❌'
        self._shear_concrete = {
            "Concrete strength": [
                "Effective shear area",
                "Longitudinal reinforcement ratio",
                "Size modification factor",
                "Axial stress",
                "Concrete effective shear stress",
                "Concrete strength",
                "Maximum shear strength",
                "Total shear strength", 
                "Max shear check",
                "Demand Capacity Ratio"
            ],
            "Variable": ["Acv", "ρw", "λs", "σNu", "kc", "ØVc", "ØVmax", "ØVn", "" ,"DCR"],
            "Value": [round(self._A_cv.to('cm**2').magnitude,2),
                      round(self._rho_w.magnitude,5),round(self._lambda_s,3),
                      round(self._sigma_u.to('MPa').magnitude,2), round(self._k_c_min.to('MPa').magnitude,2),
                      round(self._phi_V_c.to('kN').magnitude,2), round(self._phi_V_max.to('kN').magnitude,2), 
                      round(self._phi_V_n.to('kN').magnitude,2), check_max, round(self._FUv,2)],
            "Unit": ["cm²", "", "", "MPa", "MPa", "kN", "kN", "kN", "", check_FU]
        }

    # Beam results for Jupyter Notebook
    @property
    def data(self) -> None:
        markdown_content = f"Beam {self.label}, $b$={self.width.to('cm')}"\
                         f", $h$={self.height.to('cm')}, $c_{{c}}$={self.c_c.to('cm')}, \
                            Concrete {self.concrete.name}, Rebar {self.steel_bar.name}."
        # Display the combined content
        display(Markdown(markdown_content))  # type: ignore

        return None
    
    @property
    def properties(self) -> None:
        markdown_content = f"Beam {self.label}, $b$={self.width.to('cm')}"\
                         f", $h$={self.height.to('cm')}, $c_{{c}}$={self.c_c.to('cm')}, \
                            Concrete {self.concrete.name}, Rebar {self.steel_bar.name}."
        self._md_properties = markdown_content

        return None

    @property
    def shear_results(self) -> None:
        if not self._stirrup_A_v:
            warnings.warn("Shear design has not been performed yet. Call check_shear or "
                          "design_shear first.", UserWarning)
            self._md_shear_results = "Shear results are not available."
            return None

        # Create FUFormatter instance and format FU value
        formatter = Formatter()
        formatted_DCR = formatter.DCR(self._FUv )
        rebar_v = f"{int(self._stirrup_n)}eØ{self._stirrup_d_b.to('mm').magnitude}/"\
                f"{self._stirrup_s_l.to('cm').magnitude} cm"
        # Print results
        markdown_content = f"Shear reinforcing {rebar_v}, $A_v$={self._stirrup_A_v.to('cm**2/m')}"\
                         f", $V_u$={self._V_u.to('kN')}, $\\phi V_n$={self._phi_V_n.to('kN')} → {formatted_DCR}"
        self._md_shear_results = markdown_content

        return None
    
    # Beam results for Jupyter Notebook
    @property
    def results(self) -> None:
        # Ensure that both properties and shear results are available
        if not hasattr(self, '_md_properties'):
            self.properties  # This will generate _md_properties
        if not hasattr(self, '_md_shear_results'):
            self.shear_results  # This will generate _md_shear_results
        # Combine the markdown content for properties and shear results
        markdown_content = f"{self._md_properties}\n\n{self._md_shear_results}"
        
        # Display the combined content
        display(Markdown(markdown_content))  # type: ignore

        return None
    
    @property
    def shear_results_detailed(self) -> None:
        if not self._stirrup_A_v:
            warnings.warn("Shear design has not been performed yet. Call check_shear or "
                          "design_shear first.", UserWarning)
            self._md_shear_results = "Shear results are not available."
            return None
        
        # Create a TablePrinter instance and display tables
        materials_printer = TablePrinter("MATERIALS")
        materials_printer.print_table_data(self._materials, headers='keys')
        geometry_printer = TablePrinter("GEOMETRY")
        geometry_printer.print_table_data(self._geometry, headers='keys')
        forces_printer = TablePrinter("FORCES")
        forces_printer.print_table_data(self._forces, headers='keys')
        steel_printer = TablePrinter("SHEAR STRENGTH")
        steel_printer.print_table_data(self._shear_reinforcement, headers='keys')
        min_max_printer = TablePrinter("MAX AND MIN LIMIT CHECKS")
        min_max_printer.print_table_data(self._data_min_max, headers='keys')
        concrete_printer = TablePrinter("CONCRETE STRENGTH")
        concrete_printer.print_table_data(self._shear_concrete, headers='keys')

    @property
    def shear_results_detailed_doc(self) -> None:
        if not self._stirrup_A_v:
            warnings.warn("Shear design has not been performed yet. Call check_shear or "
                          "design_shear first.", UserWarning)
            self._md_shear_results = "Shear results are not available."
            return None
        
        # Convert output Dicts into DataFrames
        df_materials = pd.DataFrame(self._materials)
        df_geometry = pd.DataFrame(self._geometry)
        df_forces = pd.DataFrame(self._forces)
        df_shear_reinforcement = pd.DataFrame(self._shear_reinforcement)
        df_data_min_max = pd.DataFrame(self._data_min_max)
        df_shear_concrete = pd.DataFrame(self._shear_concrete)


        # Create a document builder instance
        doc_builder = DocumentBuilder(title='Concrete beam shear check')

        # Add first section and table
        doc_builder.add_heading('Concrete beam shear check', level=1)
        doc_builder.add_text(f'Design code: {self.concrete.design_code}')
        doc_builder.add_heading('Materials', level=2)
        doc_builder.add_table_data(df_materials)
        doc_builder.add_table_data(df_geometry)
        doc_builder.add_table_data(df_forces)

        # Add second section and another table (can use different data)
        doc_builder.add_heading('Limit checks', level=2)
        doc_builder.add_table_min_max(df_data_min_max)
        doc_builder.add_heading('Design checks', level=2)
        doc_builder.add_table_data(df_shear_reinforcement)
        doc_builder.add_table_data(df_shear_concrete)

        # Save the Word doc
        doc_builder.save(f"Concrete beam shear check {self.concrete.design_code}.docx")

def flexure() -> None:
    #Example 6.6 CRSI GUIDE
    concrete = Concrete_ACI_318_19(name="fc4000",f_c=4000*psi) 
    steelBar = SteelBar(name="G60", f_y=60000*psi) 
    section = RectangularConcreteBeam(
        label="B-12x24",
        concrete=concrete,
        steel_bar=steelBar,
        width=12 * inch,  
        height=24 * inch,   
    )
    debug(f"Nombre de la sección: {section.label}")
    resultados=section.design_flexure(258.3*kip*ft)  
    debug(resultados)


def shear_ACI_metric() -> None:
    concrete= Concrete_ACI_318_19(name="C25",f_c=25*MPa) 
    steelBar= SteelBar(name="ADN 420", f_y=420*MPa)
    custom_settings = {'clear_cover': 2.5*cm, 'stirrup_diameter_ini':8*mm,
                       'longitudinal_diameter_ini': 16*mm}
    section = RectangularConcreteBeam(label="V-10x16",
                                      concrete=concrete,steel_bar=steelBar,width=20*cm, height=50*cm,
                                       settings=custom_settings)
    # debug(section.settings.default_settings)
    # debug(section.get_settings)
    f = Forces(V_z=100*kN)
    section.set_transverse_rebar(n_stirrups=1, d_b=6*mm, s_l=20*cm) 
    results=section.check_shear(f)
    # debug(section._d, section.c_c, section._stirrup_d_b, section._long_d_b)
    # print(results)
    # results = section.design_shear(f, A_s)
    # print(results)
    # print(section.shear_design_results)
    # print(section._id)
    # print(section.shear_results)
    section.shear_results_detailed
    # section.shear_results_detailed_doc

def shear_ACI_imperial() -> None:
    concrete = Concrete_ACI_318_19(name="C4", f_c=4000*psi)  
    steelBar = SteelBar(name="ADN 420", f_y=60*ksi)  
    custom_settings = {'clear_cover': 1.5*inch, 'stirrup_diameter_ini':0.5*inch,
                       'longitudinal_diameter_ini': 1*inch} 
    section = RectangularConcreteBeam(
        label="V-10x16",
        concrete=concrete,
        steel_bar=steelBar,
        width=10*inch,  
        height=16*inch,
        settings=custom_settings  
    )
    # debug(section.settings.default_settings)
    # debug(section.get_settings)
    f = Forces(V_z=37.727*kip)
    section.set_transverse_rebar(n_stirrups=1, d_b=0.5*inch, s_l=6*inch) 
    section.check_shear(f, A_s=0.847*inch**2)
    section.design_shear(f, A_s=0.847*inch**2)
    section.shear_results_detailed  
    section.shear_results_detailed_doc

def rebar() -> None:
    concrete= Concrete_ACI_318_19(name="H30",f_c=30*MPa) 
    steelBar= SteelBar(name="ADN 420", f_y=420*MPa) 
    section = RectangularConcreteBeam(
        label="V 20x50",
        concrete=concrete,
        steel_bar=steelBar,
        width=20*cm,  
        height=50*cm,  
    )
    section.settings.load_aci_318_19_settings()
    section.c_c = 30*mm
    as_req = 5 * cm**2

    beam_rebar = Rebar(section)
    long_rebar_df = beam_rebar.longitudinal_rebar_ACI_318_19(A_s_req=as_req)
    print(long_rebar_df)
    best_design = beam_rebar.longitudinal_rebar_design
    debug(best_design)
    # print(long_rebar_df.iloc[0]['total_as'])
    # A_v_req = 8.045*cm**2/m
    # V_s_req = 108.602*kN
    # trans_rebar = beam_rebar.beam_transverse_rebar_ACI_318_19(A_v_req=A_v_req, V_s_req=V_s_req)
    # print(trans_rebar)

def shear_EHE_08() -> None:
    concrete= Concrete_EHE_08(name="C25",f_ck=25*MPa) 
    steelBar= SteelBar(name="B500S", f_y=500*MPa)
    custom_settings = {'clear_cover': 2.5*cm, 'stirrup_diameter_ini':8*mm,
                       'longitudinal_diameter_ini': 16*mm}
    section = RectangularConcreteBeam(label="V-20x60",
                                      concrete=concrete,steel_bar=steelBar,width=20*cm, height=60*cm,
                                       settings=custom_settings)
    f = Forces(V_z=100*kN)
    section.set_transverse_rebar(n_stirrups=1, d_b=6*mm, s_l=20*cm) 
    results=section.check_shear(f)

if __name__ == "__main__":
    # shear_ACI_imperial()
    shear_EHE_08()
    # shear_ACI_metric()
    # rebar()<|MERGE_RESOLUTION|>--- conflicted
+++ resolved
@@ -12,13 +12,8 @@
 from mento.concrete.rectangular import RectangularConcreteSection
 from mento.material import Concrete, SteelBar, Concrete_ACI_318_19, Concrete_EHE_08
 from mento.rebar import Rebar
-<<<<<<< HEAD
-from mento import MPa, ksi, psi, kip, mm, inch, kN, m, cm,ft
-from mento.results import Formatter
-=======
 from mento import MPa, ksi, psi, kip, mm, inch, kN, m, cm
 from mento.results import Formatter, TablePrinter, DocumentBuilder
->>>>>>> 5b296a68
 from mento.forces import Forces  
 
 @dataclass
@@ -107,7 +102,6 @@
         concrete_properties=self.concrete.get_properties()
         f_c=concrete_properties['f_c']
         beta_1=concrete_properties['beta_1']
-<<<<<<< HEAD
         rebar_properties=self.steel_bar.get_properties()
         f_y=rebar_properties['f_y']
 
@@ -124,60 +118,6 @@
             # Determination of minimum reinforcement
             A_s_min=max((3*np.sqrt(f_c / psi)*psi/self.steel_bar.f_y*self.d*self._width),
                         (200*psi/self.steel_bar.f_y*self.d*self._width))
-=======
-        
-        # Determination of minimum reinforcement
-        A_s_min=max((3*np.sqrt(f_c / psi)*psi/self.steel_bar.f_y*self.d*self._width),
-                     (200*psi/self.steel_bar.f_y*self.d*self._width))
-
-        # Determination of maximum reinforcement
-        rho_max=self.__maximum_flexural_reinforcement_ratio()
-        A_s_max=rho_max*self.d*self._width
-
-        # Determination of required reinforcement
-        R_n=M_u/(phi*self._width*self.d**2)
-        A_s_req=0.85*f_c*self._width*self.d/self.steel_bar.f_y*(1-np.sqrt(1-2*R_n/(0.85*f_c)))
-
-        if A_s_req>A_s_min:
-            self._A_s_calculated=A_s_req
-        elif  4*A_s_req/3 > A_s_min:
-            self._A_s_calculated=A_s_min
-        else: 
-            if setting_flexural_min_reduction=='True':
-                self._A_s_calculated=4*A_s_req/3
-            else:
-                self._A_s_calculated=A_s_min
-        if self._A_s_calculated <= A_s_max: 
-            self._A_s_comp=0
-            result={
-                'As_min_code':A_s_min,
-                'As_required':A_s_req,
-                'As_max':A_s_max,
-                'As_adopted':self._A_s_calculated,
-                'As_compression':self._A_s_comp
-            }
-            return result
-        else:
-            rho=0.85*beta_1*f_c/self.steel_bar.f_y*(0.003/(self.steel_bar.epsilon_y+0.006))
-            M_n_t=rho*self.steel_bar.f_y*(self.d-0.59*rho*self.steel_bar.f_y*self.d/f_c)*self.width*self.d
-            M_n_prima=M_u/phi-M_n_t
-            c_t=0.003*self.d/(self.steel_bar.epsilon_y+0.006)
-            # TODO: HAY QUE VER DONDE ESTA DEFINIDO EL d_prima por ahora asumo
-            d_prima=5*cm
-            f_s_prima=min(0.003*self.steel_bar.E_s*(1-d_prima/c_t),self.steel_bar.f_y)
-            A_s_prima=M_n_prima/(f_s_prima*(self.d-d_prima))
-            A_s=rho*self.width*self.d+A_s_prima
-            self._A_s_calculated=A_s
-            self._A_s_comp=A_s_prima
-            result={
-                'As_min_code':A_s_min,
-                'As_required':self._A_s_calculated,
-                'As_max':A_s_max,
-                'As_adopted':self._A_s_calculated,
-                'As_compression':self._A_s_comp
-            }
-            return result
->>>>>>> 5b296a68
 
             # Determination of maximum reinforcement
             rho_max=self.__maximum_flexural_reinforcement_ratio()
