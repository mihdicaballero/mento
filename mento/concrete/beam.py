from devtools import debug
from dataclasses import dataclass
from mento.concrete.rectangular import RectangularConcreteSection
from mento import material
from mento.settings import Settings
from mento.rebar import Rebar
from mento.units import MPa, ksi, psi, kip, mm, inch, kN, m, cm
from mento.results import Formatter
from mento.forces import Forces
from IPython.display import Markdown, display
import numpy as np
import math
from typing import Optional, Dict, Any

@dataclass
class Beam(RectangularConcreteSection):
    def __init__(self, name: str, concrete: material.Concrete, steel_bar: material.SteelBar, 
                 width: float, depth: float, settings: Optional[Settings] = None):   
        super().__init__(name, concrete, steel_bar, width, depth, settings)
        self.shear_design_results: Optional[Dict[str, Any]] = None
        self.transverse_rebar: Dict[str, Any]

    def __determine_maximum_flexural_reinforcement_ratio_ACI_318_19(self) -> float:
        # Determination of maximum reinforcement ratio
        concrete_properties=self.concrete.get_properties()
        beta_1=concrete_properties["beta_1"]
        f_c=concrete_properties["f_c"]
        epsilon_c=concrete_properties["epsilon_c"]
        rebar_properties=self.steel_bar.get_properties()
        f_y=rebar_properties["f_y"]
        epsilon_ty=rebar_properties['epsilon_ty']

        epsilon_min_rebar_ACI_318_19=epsilon_ty+epsilon_c # ESTO CHEQUEARLO BIEN, CREO QUE ES ASI, PERO REVISAR

        rho_max=0.85*beta_1*f_c/f_y*(epsilon_c/(epsilon_c+epsilon_min_rebar_ACI_318_19))
        return rho_max

    def __calculate_phi_ACI_318_19(self, epsilon_mas_deformado:float) -> float:
        # CREO QUE NO LA USO PARA NADA, PERO OJO, NO SE. 
        rebar_properties=self.steel_bar.get_properties()
        concrete_properties=self.concrete.get_properties()
        epsilon_c=concrete_properties["epsilon_c"]
<<<<<<< HEAD
        rebar_properties=self._steelBar.get_properties()
        epsilon_ty=rebar_properties["epsilon_ty"]
=======
        rebar_properties=self.steel_bar.get_properties()
        epsilon_y=rebar_properties["epsilon_y"]
>>>>>>> a4773c2b

        if epsilon_mas_deformado<=epsilon_ty:
            return 0.65
        elif epsilon_mas_deformado<=epsilon_ty+epsilon_c:
            return (0.9-0.65)*(epsilon_mas_deformado-epsilon_ty)/epsilon_c+0.65
        else:
            return 0.9

<<<<<<< HEAD
    def design_flexure_ACI_318_19(self, M_u:float):
=======
    def design_flexure_ACI_318_19(self, M_u:float)-> Dict[str, Any]:
>>>>>>> a4773c2b
        self._settings.load_aci_318_19_settings()
        phi = self._settings.get_setting('phi_t')
        setting_flexural_min_reduction = self._settings.get_setting('flexural_min_reduction')
        concrete_properties=self.concrete.get_properties()
<<<<<<< HEAD
        f_c=concrete_properties['f_c']
        beta_1=concrete_properties['beta_1']
        rebar_properties=self.steelBar.get_properties()
        f_y=rebar_properties['f_y']
        epsilon_ty=rebar_properties['epsilon_ty']
        E_s=rebar_properties['E_s']

        d=0.9*self._depth # Asumption, this is the main difference between design and check.
        b=self._width

        
        # Determination of minimum reinforcement
        A_s_min=max((3*np.sqrt(f_c / psi)*psi/f_y*d*self._width) , (200*psi/f_y*d*self._width))# type: ignore

        # Determination of maximum reinforcement
        rho_max=self.__determine_maximum_flexural_reinforcement_ratio_ACI_318_19()
        A_s_max=rho_max*d*b

        # Determination of required reinforcement
        R_n=M_u/(phi*b*d**2)
        A_s_calc=0.85*f_c*b*d/f_y*(1-np.sqrt(1-2*R_n/(0.85*f_c)))
=======
        f_c=concrete_properties["f_c"]
        rebar_properties=self.steel_bar.get_properties()
        f_y=rebar_properties["f_y"]
        d=0.9*self._depth # Asumption
        A=-phi*f_y**2/(1.7*f_c*self._width)
        B=phi*f_y*d
        C=-M_u
        A_s_calc=(-B+np.sqrt(B**2 - 4*A*C))/(2*A)
        A_s_min=max((0.25*np.sqrt(f_c / MPa)*MPa/f_y*self._depth*self._width/cm**2) ,
                     (1.4*MPa/f_y*self._depth*self._width/cm**2))*cm**2
>>>>>>> a4773c2b

        if A_s_calc>A_s_min:
            self._A_s_calculated=A_s_calc
        elif  4*A_s_calc/3 > A_s_min:
            self._A_s_calculated=A_s_min
        else: 
            if setting_flexural_min_reduction=='True':
                self._A_s_calculated=4*A_s_calc/3
            else:
<<<<<<< HEAD
                self._A_s_calculated=A_s_min
        if self._A_s_calculated <= A_s_max: 
            self._A_s_comp=0
            result={
                'As_min_code':A_s_min,
                'As_required':A_s_calc,
                'As_max':A_s_max,
                'As_adopted':self._A_s_calculated,
                'As_compression':self._A_s_comp
            }
            return result
        else:
            rho=0.85*beta_1*f_c/f_y*(0.003/(epsilon_ty+0.006))
            M_n_t=rho*f_y*(d-0.59*rho*f_y*d/f_c)*b*d
            M_n_prima=M_u/phi-M_n_t
            c_t=0.003*d/(epsilon_ty+0.006)
            # HAY QUE VER DONDE ESTA DEFINIDO EL d_prima por ahora asumo
            d_prima=5*cm
            f_s_prima=min(0.003*E_s*(1-d_prima/c_t),f_y)
            A_s_prima=M_n_prima/(f_s_prima*(d-d_prima))
            A_s=rho*b*d+A_s_prima
            self._A_s_calculated=A_s
            self._A_s_comp=A_s_prima
            result={
                'As_min_code':A_s_min,
                'As_required':self._A_s_calculated,
                'As_max':A_s_max,
                'As_adopted':self._A_s_calculated,
                'As_compression':self._A_s_comp
            }
            return result


    def design_flexure_EN_1992(M_u):
=======
                self.__A_s_calculated=A_s_min
            
        rho_max=self.__determine_maximum_flexural_reinforcement_ratio_ACI_318_19()
        A_s_max=rho_max*self._depth*self._width

        if self.__A_s_calculated > A_s_max:
            raise ValueError("The section cannot be reinforced; increase the \
                             dimensions or use compressive reinforcement.")
        else:
            return {
                    'As_min_code':A_s_min,
                    'As_required':A_s_calc,
                    'As_max':A_s_max,
                    'As_adopted':self.__A_s_calculated
                }

    def design_flexure_EN_1992(self, M_u: float) -> None:
>>>>>>> a4773c2b
        pass

    def design_flexure_EHE_08(self, M_u: float) -> None:
        pass

    def design_flexure(self, M_u:float) -> Dict[str, Any]:
        if self.concrete.design_code=="ACI 318-19":
            return self.design_flexure_ACI_318_19(M_u)
        # elif self.concrete.design_code=="EN 1992":
        #     return self.design_flexure_EN_1992(M_u)
        # elif self.concrete.design_code=="EHE-08":
        #     return self.design_flexure_EHE_08(M_u)
        else:
            raise ValueError(f"Longitudinal design method not implemented \
                    for concrete type: {type(self.concrete).__name__}")


    # def check_flexure_ACI_318_19(self, M_u:float, A_s, d_b=0.5, n_bars=2) -> None:
    #     pass

    def check_shear_ACI_318_19(self, V_u:float, N_u:float, A_s:float, d_b:float, s:float, 
                               n_legs:float) -> Dict[str, Any]:
        concrete_properties=self.concrete.get_properties()
        f_c=concrete_properties["f_c"]
        rebar_properties=self.steel_bar.get_properties()
        f_y=rebar_properties["f_y"]
        self._settings.load_aci_318_19_settings()
        phi_v = self._settings.get_setting('phi_v')
        f_yt = min(f_y,60*ksi)
        lambda_factor = self._settings.get_setting('lambda')

        # Minimum shear reinforcement calculation
        # 'Minimum reinforcement should be placed if the factored shear Vu 
        # is greater than half the shear capacity of the concrete,
        # reduced by 0.5ϕVc. It is assumed that minimum reinforcement is required.
        # Rebar needed, V_u > φ_v*V_c/2
        A_v_min = max((0.75 * math.sqrt(f_c / psi) * psi/ f_yt) * self._width , (50 * psi/f_yt) * self._width)  
        
        # Shear reinforcement calculations
        A_db = (d_b ** 2) * math.pi / 4  # Area of one stirrup leg
        A_vs = n_legs * A_db  # Total area of stirrups
        A_v = A_vs / s  # Stirrup area per unit length

        V_s = A_v * f_yt * self.d  # Shear contribution of reinforcement
        phi_V_s = phi_v * V_s  # Reduced shear contribution of reinforcement

        # Effective shear area and longitudinal reinforcement ratio
        A_cv = self._width * self.d  # Effective shear area
        A_g = self._width * self._depth  # Gross area
        rho_w = A_s / A_cv  # Longitudinal reinforcement ratio
        
        # Size modification factor
        lambda_s = math.sqrt(2 / (1 + self.d / (10*inch)))

        # Concrete shear strength calculation
        sigma_Nu = min(N_u / (6 * A_g), 0.05 * f_c)  # Axial stress influence

        # Concrete shear capacity depending on whether min rebar is present or not
        if A_v < A_v_min:
            k_c_min_rebar = 8 * lambda_s * lambda_factor * rho_w ** (1/3) * math.sqrt(f_c / psi) * psi + sigma_Nu
        else:           
            k_c_min_rebar = max(2 * lambda_factor * math.sqrt(f_c / psi) * psi + sigma_Nu,
                            8 * lambda_factor * rho_w ** (1/3) * math.sqrt(f_c / psi) * psi + sigma_Nu)

        V_cmin = 0*kip  
        V_cmax = (5 * lambda_factor * math.sqrt(f_c / psi) * psi) * A_cv  # Maximum concrete shear strength
        
        # Calculate actual concrete shear strength
        V_c = min(V_cmax, max(V_cmin, k_c_min_rebar * A_cv))
        phi_V_c = phi_v * V_c  # Reduced concrete shear strength
        
        # Maximum total shear capacity
        V_max = V_c + (8 * lambda_factor * math.sqrt(f_c / psi) * psi) * A_cv
        phi_V_max = phi_v * V_max  # Reduced maximum shear capacity

        if V_u < phi_V_c/2:
            A_v_min = 0*inch
            max_shear_ok = True
        elif phi_V_c/2 < V_u < phi_V_max:
            A_v_min = max((0.75 * math.sqrt(f_c / psi) * psi/ f_yt) * self._width , (50 * psi/f_yt) * self._width)  
            max_shear_ok = True
        else:
            max_shear_ok = False 

        # Total shear strength
        phi_V_n = phi_v * (V_c + V_s)  # Total reduced shear strength (concrete + rebar)

        # Required shear reinforcing nominal strength
        V_s_req = V_u-phi_V_c
        # Required shear reinforcing
        A_v_req = max(V_s_req/(phi_v*f_yt*self.d), A_v_min)

        # Check results
        return {
            'A_v_min': A_v_min,  # Minimum shear reinforcement area
            'A_v_req': A_v_req, # Required shear reinforcing area
            'A_v': A_v,  # Provided stirrup reinforcement per unit length
            'phi_V_c': phi_V_c,  # Concrete contribution to shear capacity
            'phi_V_s': phi_V_s,  # Reinforcement contribution to shear capacity
            'phi_V_n': phi_V_n,  # Total shear capacity
            'phi_V_max': phi_V_max,  # Maximum shear capacity
            'shear_ok': V_u <= phi_V_n,  # Check if applied shear is within total capacity
            'max_shear_ok': max_shear_ok,  # Check if applied shear is within max shear capacity
            "FUv" : V_u / phi_V_n 
        }
    
    def design_shear_ACI_318_19(self, V_u:float, N_u:float, A_s:float) -> Dict[str, Any]:
        concrete_properties=self.concrete.get_properties()
        f_c=concrete_properties["f_c"]
        rebar_properties=self.steel_bar.get_properties()
        f_y=rebar_properties["f_y"]
        self._settings.load_aci_318_19_settings()
        phi_v = self._settings.get_setting('phi_v')
        f_yt = min(f_y,60*ksi)
        lambda_factor = self._settings.get_setting('lambda')
        # Inputs into class
        self.V_u = V_u
        self.N_u = N_u
        self.A_s = A_s 
        # Effective shear area and longitudinal reinforcement ratio
        A_cv = self._width * self.d  # Effective shear area
        A_g = self._width * self._depth  # Gross area
        rho_w = A_s / A_cv  # Longitudinal reinforcement ratio
        
        # Concrete shear strength calculation
        sigma_Nu = min(N_u / (6 * A_g), 0.05 * f_c)  # Axial stress influence

        # Concrete shear capacity assuming that the beam is provided with minimum shear rebar:
        k_c_min_rebar = max(2 * lambda_factor * math.sqrt(f_c / psi) * psi + sigma_Nu,
                            8 * lambda_factor * rho_w ** (1/3) * math.sqrt(f_c / psi) * psi + sigma_Nu)

        V_cmin = 0*kip 
        V_cmax = (5 * lambda_factor * math.sqrt(f_c / psi) * psi) * A_cv  # Maximum concrete shear strength
        
        # Calculate actual concrete shear strength
        V_c = min(V_cmax, max(V_cmin, k_c_min_rebar * A_cv))
        phi_V_c = phi_v * V_c  # Reduced concrete shear strength
        
        # Maximum total shear capacity
        V_max = V_c + (8 * lambda_factor * math.sqrt(f_c / psi) * psi) * A_cv
        phi_V_max = phi_v * V_max  # Reduced maximum shear capacity

        # Minimum shear reinforcement calculation
        # Minimum reinforcement should be placed if the factored shear Vu 
        # is greater than half the shear capacity of the concrete, 
        # reduced by 0.5ϕVc. It is assumed that minimum reinforcement is required.
        if V_u < phi_V_c/2:
            A_v_min = 0*inch
            max_shear_ok = True
        elif phi_V_c/2 < V_u < phi_V_max:
            A_v_min = max((0.75 * math.sqrt(f_c / psi) * psi/ f_yt) * self._width , (50 * psi/f_yt) * self._width) 
            max_shear_ok = True
        else:
            max_shear_ok = False 

        # Shear reinforcement calculations
        # Required shear reinforcing nominal strength
        V_s_req = V_u-phi_V_c
        # Required shear reinforcing
        A_v_req = max(V_s_req/(phi_v*f_yt*self.d), A_v_min)

        A_v_design = Rebar(self).beam_transverse_rebar(A_v_req, V_s_req)
        # Store the final rebar design results as a property of the Beam instance
        self.transverse_rebar = {
            'n_stirrups': A_v_design['n_stirrups'],
            'd_b': A_v_design['d_b'],
            'spacing': A_v_design['spacing'],
            'A_v': A_v_design['A_v']
        }

        A_v =  A_v_design['A_v']
        V_s = A_v * f_yt * self.d  # Shear contribution of reinforcement
        phi_V_s = phi_v * V_s  # Reduced shear contribution of reinforcement
        # Total shear strength
        phi_V_n = phi_v * (V_c + V_s)  # Total reduced shear strength (concrete + rebar)

        # Design results
        self.shear_design_results = {
            'A_v_min': A_v_min,  # Minimum shear reinforcement area
            'A_v_req': A_v_req, # Required shear reinforcing area
            'A_v': A_v,  # Provided stirrup reinforcement per unit length
            'phi_V_c': phi_V_c,  # Concrete contribution to shear capacity
            'phi_V_s': phi_V_s,  # Reinforcement contribution to shear capacity
            'phi_V_n': phi_V_n,  # Total shear capacity
            'phi_V_max': phi_V_max,  # Maximum shear capacity
            'shear_ok': V_u <= phi_V_n,  # Check if applied shear is within total capacity
            'max_shear_ok': max_shear_ok,  # Check if applied shear is within max shear capacity
            "FUv" : V_u / phi_V_n 
        }
        return self.shear_design_results
    
    def check_shear_EN_1992(self, V_u: float, N_u: float, A_s: float) -> None:
        pass
 
    def design_shear_EN_1992(self, V_u: float, N_u: float, A_s: float) -> None:
        pass

    def design_shear_EHE_08(self, V_u: float, N_u: float, A_s: float) -> None:
        pass

    def check_shear_EHE_08(self, V_u: float, N_u: float, A_s: float) -> None:
        pass
  
    # Factory method to select the shear design method
    def design_shear(self, V_u: float, N_u: float, A_s: float) -> Dict[str, Any]:
        if self.concrete.design_code=="ACI 318-19":
            return self.design_shear_ACI_318_19(V_u, N_u, A_s)
        # elif self.concrete.design_code=="EN 1992":
        #     return self.design_shear_EN_1992(V_u, N_u, A_s)
        # elif self.concrete.design_code=="EHE-08":
        #     return self.design_shear_EHE_08(V_u, N_u, A_s)
        else:
            raise ValueError(f"Shear design method not implemented for concrete type: {type(self.concrete).__name__}")
    
    # Factory method to select the shear check method
    def check_shear(self, V_u: float, N_u: float, A_s: float, d_b:float, s:float, n_legs:int) -> Dict[str, Any]:
        if self.concrete.design_code=="ACI 318-19":
            return self.check_shear_ACI_318_19(V_u, N_u, A_s, d_b, s, n_legs)
        # elif self.concrete.design_code=="EN 1992":
        #     return self.check_shear_EN_1992(V_u, N_u, A_s, d_b, s, n_legs)
        # elif self.concrete.design_code=="EHE-08":
        #     return self.check_shear_EHE_08(V_u, N_u, A_s, d_b, s, n_legs)
        else:
            raise ValueError(f"Shear design method not implemented for concrete type: {type(self.concrete).__name__}")
        
    # Beam results forJjupyter Notebook
    @property
    def shear_results(self) -> str:
        if not self.shear_design_results:
            raise ValueError("Shear design has not been performed yet. Call design_shear first.")

        FU_v = self.shear_design_results['FUv']
        # Create FUFormatter instance and format FU value
        formatter = Formatter()
        formatted_FU = formatter.FU(FU_v)
        rebar_v = f"{self.transverse_rebar['n_stirrups']}eØ\
            {self.transverse_rebar['d_b']}/{self.transverse_rebar['spacing']}"
        # Print results
        markdown_content = f"Armadura transversal {rebar_v}, $A_v$={round(self.transverse_rebar['A_v'].value*1000,2)}" \
                         f" cm²/m, $V_u$={round(self.V_u,0)},\
                              $\\phi V_n$={round(self.shear_design_results['phi_V_n'],0)} → {formatted_FU}"
        # Display the content
        display(Markdown(markdown_content)) #type: ignore

        return markdown_content


<<<<<<< HEAD
def flexure():
    # Example 6.6 CRSI Design Guide
    concrete=material.create_concrete(name="fc4000",f_c=4000*psi, design_code="ACI 318-19") # type: ignore
    steelBar=material.SteelBar(name="G60", f_y=60000*psi) # type: ignore
=======
def main() -> None:
    concrete=material.create_concrete(name="H30",f_c=30*MPa, design_code="ACI 318-19") 
    steelBar=material.SteelBar(name="ADN 420", f_y=420*MPa) 
>>>>>>> a4773c2b
    section = Beam(
        name="B-12x24",
        concrete=concrete,
<<<<<<< HEAD
        steelBar=steelBar,
        width=12 * inch,  # type: ignore
        depth=24 * inch,  # type: ignore
    )

    print(f"Nombre de la sección: {section.get_name()}")
    resultados=section.design_flexure(258.3*kip*ft)  # type: ignore
    print(resultados)
=======
        steel_bar=steelBar,
        width=400 * mm,  
        depth=500 * mm,  
    )
    debug(f"Nombre de la seself.cción: {section.get_name()}")
    resultados=section.design_flexure(500*kN*m)  
    debug(resultados)
>>>>>>> a4773c2b


def shear() -> None:
    concrete=material.create_concrete(name="C4",f_c=4000*psi, design_code="ACI 318-19") 
    steelBar=material.SteelBar(name="ADN 420", f_y=60*ksi) 
    section = Beam(name="V-10x16",concrete=concrete,steel_bar=steelBar,width=10*inch, depth=16*inch)
    section.cc = 1.5*inch
    section.stirrup_d_b = 0.5*inch
    f = Forces(Vz=37.727*kip, Nx=0*kip)
    debug(f.get_forces()) 
    A_s=0.847*inch**2 
    results=section.check_shear(f.Vz, f.Nx, A_s, d_b=12*mm, s=6*inch, n_legs=2) 
    debug(results)
    section.design_shear(f.Vz, f.Nx, A_s) 
    debug(section.shear_results)
    debug(section.shear_design_results)
    debug(section.transverse_rebar)

def rebar() -> None:
    concrete=material.create_concrete(name="H30",f_c=30*MPa, design_code="ACI 318-19") 
    steelBar=material.SteelBar(name="ADN 420", f_y=420*MPa) 
    section = Beam(
        name="V 20x50",
        concrete=concrete,
        steel_bar=steelBar,
        width=20*cm,  
        depth=50*cm,  
    )
    section.cc = 30*mm
    section.stirrup_d_b = 8*mm
    as_nec = 5 * cm**2
    best_combination = Rebar(section).beam_longitudinal_rebar_ACI_318_19(A_s_req=as_nec)
    debug(best_combination)


if __name__ == "__main__":
    flexure()
    shear()<|MERGE_RESOLUTION|>--- conflicted
+++ resolved
@@ -40,13 +40,8 @@
         rebar_properties=self.steel_bar.get_properties()
         concrete_properties=self.concrete.get_properties()
         epsilon_c=concrete_properties["epsilon_c"]
-<<<<<<< HEAD
-        rebar_properties=self._steelBar.get_properties()
-        epsilon_ty=rebar_properties["epsilon_ty"]
-=======
         rebar_properties=self.steel_bar.get_properties()
         epsilon_y=rebar_properties["epsilon_y"]
->>>>>>> a4773c2b
 
         if epsilon_mas_deformado<=epsilon_ty:
             return 0.65
@@ -55,16 +50,11 @@
         else:
             return 0.9
 
-<<<<<<< HEAD
-    def design_flexure_ACI_318_19(self, M_u:float):
-=======
     def design_flexure_ACI_318_19(self, M_u:float)-> Dict[str, Any]:
->>>>>>> a4773c2b
         self._settings.load_aci_318_19_settings()
         phi = self._settings.get_setting('phi_t')
         setting_flexural_min_reduction = self._settings.get_setting('flexural_min_reduction')
         concrete_properties=self.concrete.get_properties()
-<<<<<<< HEAD
         f_c=concrete_properties['f_c']
         beta_1=concrete_properties['beta_1']
         rebar_properties=self.steelBar.get_properties()
@@ -86,18 +76,6 @@
         # Determination of required reinforcement
         R_n=M_u/(phi*b*d**2)
         A_s_calc=0.85*f_c*b*d/f_y*(1-np.sqrt(1-2*R_n/(0.85*f_c)))
-=======
-        f_c=concrete_properties["f_c"]
-        rebar_properties=self.steel_bar.get_properties()
-        f_y=rebar_properties["f_y"]
-        d=0.9*self._depth # Asumption
-        A=-phi*f_y**2/(1.7*f_c*self._width)
-        B=phi*f_y*d
-        C=-M_u
-        A_s_calc=(-B+np.sqrt(B**2 - 4*A*C))/(2*A)
-        A_s_min=max((0.25*np.sqrt(f_c / MPa)*MPa/f_y*self._depth*self._width/cm**2) ,
-                     (1.4*MPa/f_y*self._depth*self._width/cm**2))*cm**2
->>>>>>> a4773c2b
 
         if A_s_calc>A_s_min:
             self._A_s_calculated=A_s_calc
@@ -107,7 +85,6 @@
             if setting_flexural_min_reduction=='True':
                 self._A_s_calculated=4*A_s_calc/3
             else:
-<<<<<<< HEAD
                 self._A_s_calculated=A_s_min
         if self._A_s_calculated <= A_s_max: 
             self._A_s_comp=0
@@ -141,26 +118,7 @@
             return result
 
 
-    def design_flexure_EN_1992(M_u):
-=======
-                self.__A_s_calculated=A_s_min
-            
-        rho_max=self.__determine_maximum_flexural_reinforcement_ratio_ACI_318_19()
-        A_s_max=rho_max*self._depth*self._width
-
-        if self.__A_s_calculated > A_s_max:
-            raise ValueError("The section cannot be reinforced; increase the \
-                             dimensions or use compressive reinforcement.")
-        else:
-            return {
-                    'As_min_code':A_s_min,
-                    'As_required':A_s_calc,
-                    'As_max':A_s_max,
-                    'As_adopted':self.__A_s_calculated
-                }
-
     def design_flexure_EN_1992(self, M_u: float) -> None:
->>>>>>> a4773c2b
         pass
 
     def design_flexure_EHE_08(self, M_u: float) -> None:
@@ -408,29 +366,12 @@
         return markdown_content
 
 
-<<<<<<< HEAD
-def flexure():
-    # Example 6.6 CRSI Design Guide
-    concrete=material.create_concrete(name="fc4000",f_c=4000*psi, design_code="ACI 318-19") # type: ignore
-    steelBar=material.SteelBar(name="G60", f_y=60000*psi) # type: ignore
-=======
 def main() -> None:
     concrete=material.create_concrete(name="H30",f_c=30*MPa, design_code="ACI 318-19") 
     steelBar=material.SteelBar(name="ADN 420", f_y=420*MPa) 
->>>>>>> a4773c2b
     section = Beam(
         name="B-12x24",
         concrete=concrete,
-<<<<<<< HEAD
-        steelBar=steelBar,
-        width=12 * inch,  # type: ignore
-        depth=24 * inch,  # type: ignore
-    )
-
-    print(f"Nombre de la sección: {section.get_name()}")
-    resultados=section.design_flexure(258.3*kip*ft)  # type: ignore
-    print(resultados)
-=======
         steel_bar=steelBar,
         width=400 * mm,  
         depth=500 * mm,  
@@ -438,7 +379,6 @@
     debug(f"Nombre de la seself.cción: {section.get_name()}")
     resultados=section.design_flexure(500*kN*m)  
     debug(resultados)
->>>>>>> a4773c2b
 
 
 def shear() -> None:
