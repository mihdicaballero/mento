--- conflicted
+++ resolved
@@ -1,8 +1,4 @@
 from devtools import debug
-<<<<<<< HEAD
-
-=======
->>>>>>> 7a6c746a
 from dataclasses import dataclass
 from mento.concrete.rectangular import RectangularConcreteSection
 from mento import material
@@ -58,7 +54,6 @@
         f_c=concrete_properties['f_c']
         beta_1=concrete_properties['beta_1']
         rebar_properties=self.steelBar.get_properties()
-<<<<<<< HEAD
         f_y=rebar_properties['f_y']
         epsilon_ty=rebar_properties['epsilon_ty']
         E_s=rebar_properties['E_s']
@@ -77,16 +72,6 @@
         # Determination of required reinforcement
         R_n=M_u/(phi*b*d**2)
         A_s_calc=0.85*f_c*b*d/f_y*(1-np.sqrt(1-2*R_n/(0.85*f_c)))
-=======
-        f_y=rebar_properties["f_y"]
-        d=0.9*self._depth # Asumption
-        A=-phi*f_y**2/(1.7*f_c*self._width)
-        B=phi*f_y*d
-        C=-M_u
-        A_s_calc=(-B+np.sqrt(B**2 - 4*A*C))/(2*A)
-        A_s_min=max((0.25*np.sqrt(f_c / MPa)*MPa/f_y*self._depth*self._width/cm**2) ,
-                     (1.4*MPa/f_y*self._depth*self._width/cm**2))*cm**2
->>>>>>> 7a6c746a
 
         if A_s_calc>A_s_min:
             self._A_s_calculated=A_s_calc
@@ -389,15 +374,9 @@
         depth=24 * inch,  # type: ignore
     )
 
-<<<<<<< HEAD
     print(f"Nombre de la sección: {section.get_name()}")
     resultados=section.design_flexure(258.3*kip*ft)  # type: ignore
     print(resultados)
-=======
-    debug(f"Nombre de la seself.cción: {section.get_name()}")
-    resultados=section.design_flexure(500*kN*m)  
-    debug(resultados)
->>>>>>> 7a6c746a
 
 
 def shear():
