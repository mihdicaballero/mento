<<<<<<< HEAD
from typing import Optional, Dict, Any
from dataclasses import dataclass
=======
from typing import Optional
from dataclasses import dataclass, field
>>>>>>> b2329ed0
from pint import Quantity
import matplotlib.pyplot as plt

from mento.section import Section


@dataclass
class RectangularSection(Section):
<<<<<<< HEAD
    label: Optional[str] = None

    def __init__(
        self,
        label: Optional[str],
        concrete: Concrete,
        steel_bar: SteelBar,
        width: Quantity,
        height: Quantity,
        settings: Optional[Dict[str, Any]] = None,
    ) -> None:
        super().__init__(label, concrete, steel_bar, settings)

        if settings:
            self.settings.update(settings)  # Update with any provided settings

        self._width = width
        self._height = height
        self._A_x = self._width * self._height
        self._I_y = self._width * self._height**3 / 12
        self._I_z = self._height * self._width**3 / 12

        self._ax: Optional[plt.Axes] = None

    @property
    def width(self) -> Quantity:
        "Beam width."
        return self._width.to("cm")

    @property
    def height(self) -> Quantity:
        "Beam height."
        return self._height.to("cm")

    @property
=======
    """
    Represents a rectangular cross-section for structural analysis and design.
    This class extends the generic `Section` class to provide properties and methods specific to rectangular sections,
    including geometric properties (area, moments of inertia), access to design settings, and plotting capabilities.

    Attributes:
        width (Quantity): The width of the rectangular section.
        height (Quantity): The height of the rectangular section.

    Properties:
        settings (BeamSettings): Access to global design rules and settings.
        A_x (Quantity): Cross-sectional area, returned in cm².
        I_y (Quantity): Moment of inertia about the Y axis, returned in cm⁴.
        I_z (Quantity): Moment of inertia about the Z axis, returned in cm⁴.
    Methods:
        plot(): Plots the rectangular section with dimensions and stirrup representation, including rounded corners and thickness.
    """

    # Fields unique to RectangularSection
    width: Quantity = field(kw_only=True)
    height: Quantity = field(kw_only=True)
    _ax: Optional[plt.Axes] = field(default=None, init=False, repr=False)

    def __post_init__(self) -> None:
        super().__post_init__()
        self._A_x = self.width * self.height
        self._I_y = self.width * self.height**3 / 12
        self._I_z = self.height * self.width**3 / 12

    @property
>>>>>>> b2329ed0
    def A_x(self) -> Quantity:
        "Cross section area."
        return self._A_x.to("cm**2")

    @property
    def I_y(self) -> Quantity:
        "Moment of inertia about the Y axis."
        return self._I_y.to("cm**4")

    @property
    def I_z(self) -> Quantity:
        "Moment of inertia about the Z axis."
        return self._I_z.to("cm**4")<|MERGE_RESOLUTION|>--- conflicted
+++ resolved
@@ -1,10 +1,5 @@
-<<<<<<< HEAD
-from typing import Optional, Dict, Any
-from dataclasses import dataclass
-=======
 from typing import Optional
 from dataclasses import dataclass, field
->>>>>>> b2329ed0
 from pint import Quantity
 import matplotlib.pyplot as plt
 
@@ -13,43 +8,6 @@
 
 @dataclass
 class RectangularSection(Section):
-<<<<<<< HEAD
-    label: Optional[str] = None
-
-    def __init__(
-        self,
-        label: Optional[str],
-        concrete: Concrete,
-        steel_bar: SteelBar,
-        width: Quantity,
-        height: Quantity,
-        settings: Optional[Dict[str, Any]] = None,
-    ) -> None:
-        super().__init__(label, concrete, steel_bar, settings)
-
-        if settings:
-            self.settings.update(settings)  # Update with any provided settings
-
-        self._width = width
-        self._height = height
-        self._A_x = self._width * self._height
-        self._I_y = self._width * self._height**3 / 12
-        self._I_z = self._height * self._width**3 / 12
-
-        self._ax: Optional[plt.Axes] = None
-
-    @property
-    def width(self) -> Quantity:
-        "Beam width."
-        return self._width.to("cm")
-
-    @property
-    def height(self) -> Quantity:
-        "Beam height."
-        return self._height.to("cm")
-
-    @property
-=======
     """
     Represents a rectangular cross-section for structural analysis and design.
     This class extends the generic `Section` class to provide properties and methods specific to rectangular sections,
@@ -80,7 +38,6 @@
         self._I_z = self.height * self.width**3 / 12
 
     @property
->>>>>>> b2329ed0
     def A_x(self) -> Quantity:
         "Cross section area."
         return self._A_x.to("cm**2")
