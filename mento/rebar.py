--- conflicted
+++ resolved
@@ -376,25 +376,7 @@
         tuple
             (s_max_l, s_max_w): The maximum spacing along the length and width of the beam.
         """
-<<<<<<< HEAD
         s_max_l = 0.75*self.beam.d*(1+1 / math.tan(alpha))
         s_max_w = min(0.75*self.beam.d, 60 * cm)
            
-        return s_max_l, s_max_w
-=======
-        # Determine maximum spacing s_max based on V_rd2 and V_u1 conditions
-        if V_rd2 < V_u1 / 5:
-            s_max_l = min(0.75 * self.beam.d * (1 + math.atan(alpha)), 60 * cm)
-        elif V_rd2 < V_u1 * 2 / 3:
-            s_max_l = min(0.6 * self.beam.d * (1 + math.atan(alpha)), 45 * cm)
-        else:
-            s_max_l = min(0.3 * self.beam.d * (1 + math.atan(alpha)), 30 * cm)
-
-        s_max_w = min(self.beam.d, 50 * cm)
-        
-        
-        return s_max_l, s_max_w
-    
-
-
->>>>>>> 52c7934f
+        return s_max_l, s_max_w