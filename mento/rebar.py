from __future__ import annotations
from typing import Any, Dict, TYPE_CHECKING, Tuple
import math
import pandas as pd

from mento.units import psi, mm, cm, inch, MPa

if TYPE_CHECKING:
    from mento.beam import RectangularBeam
    from pint.facets.plain import PlainQuantity
    from pandas import DataFrame

class Rebar:
    def __init__(self, beam: RectangularBeam):
        """
        Initializes the Rebar object with the associated beam and settings.
        """
        self.beam = beam
        self.min_clear_spacing = self.beam.settings.get_setting('clear_spacing')
        self.vibrator_size = self.beam.settings.get_setting('vibrator_size')
        self.max_diameter_diff = self.beam.settings.get_setting('max_diameter_diff')
        self.max_bars_per_layer = self.beam.settings.get_setting('max_bars_per_layer')
        self.min_long_rebar = self.beam.settings.get_setting('minimum_longitudinal_diameter')
        self._long_combos_df: DataFrame = None
        self._trans_combos_df: DataFrame = None
        self._clear_spacing: PlainQuantity = 0*mm
        # Unit system default rebar
        if self.beam.concrete.unit_system == "metric":
            self.rebar_diameters = [6*mm, 8*mm, 10*mm, 12*mm, 16*mm, 20*mm, 25*mm, 32*mm]
            self.rebar_areas = {d: (math.pi * d ** 2) / 4 for d in self.rebar_diameters}
        else:
            self.rebar_diameters = [3*inch/8, 4*inch/8, 5*inch/8, 6*inch/8, 7*inch/8, 8*inch/8, 9*inch/8,
                                    10*inch/8, 11*inch/8, 14*inch/8]
            rebar_areas_list = [0.1104*inch**2, 0.1963*inch**2, 0.3068*inch**2, 0.4418*inch**2, 0.6013*inch**2,
                                0.7854*inch**2, 0.9940*inch**2, 1.27*inch**2, 1.56*inch**2, 2.25*inch**2]
            self.rebar_areas = dict(zip(self.rebar_diameters, rebar_areas_list))

    @property
    def longitudinal_rebar_design(self) -> DataFrame:
        # If combinations_df has not been calculated yet, calculate it
        if self._long_combos_df is None:
            raise ValueError("First run a longitudinal rebar design method, like "
                              "\"beam_longitudinal_rebar_ACI_318_19\".")
        elif self._long_combos_df.empty:
            raise ValueError("No valid combinations found.")
        return self._long_combos_df.iloc[0]
    
    @property
    def transverse_rebar_design(self) -> DataFrame:
        # If combinations_df has not been calculated yet, calculate it
        if self._trans_combos_df is None:
            raise ValueError("First run a transverse rebar design method, like "
                              "\"beam_transverse_rebar_ACI_318_19\".")
        elif self._trans_combos_df.empty:
            raise ValueError("No valid combinations found.")
        return self._trans_combos_df.iloc[0]

    
    def longitudinal_rebar_ACI_318_19(self, A_s_req: PlainQuantity) -> DataFrame:
        """
        Computes the required longitudinal reinforcement based on ACI 318-19.
        
        Args:
            A_s_req: Required longitudinal rebar area.

        Returns:
            A DataFrame containing the best combinations of rebar details.
        """
        self.A_s_req = A_s_req
        effective_width = self.beam.width - 2 * (self.beam.c_c + self.beam._stirrup_d_b)

        # Variables to track the combinations
        valid_combinations = []
        # Create a list of rebar diameters that are equal to or greater than the minimum diameter
        valid_rebar_diameters = [d for d in self.rebar_diameters if d >= self.min_long_rebar]

        for d_b1 in valid_rebar_diameters: # Without taking Ø6 as a possible solution
                for d_b2 in [d for d in valid_rebar_diameters if d <= d_b1]:
                    for d_b3 in [d for d in valid_rebar_diameters if d <= d_b2]:
                        for d_b4 in [d for d in valid_rebar_diameters if d <= d_b3]:

                            # Condition 5: |d_b1 - d_b2| and |d_b3 - d_b4| must not exceed max_diameter_diff
                            # Ensure all diameter combinations satisfy the ordering constraint
                            if not (d_b1 >= d_b2 >= d_b3 >= d_b4):
                                continue  # Skip combinations that do not meet the ordering condition
                            # Apply diameter difference condition across all combinations
                            # Ensure that no two bars exceed `max_diameter_diff`
                            diameters = [d_b1, d_b2, d_b3, d_b4]
                            diameters = [d for d in diameters if d is not None]  #Filter out None values for unused bars
                            
                            # Apply the diameter difference check across all bars
                            if not self._check_diameter_differences(diameters):
                                continue  # Skip this combination if any diameter pair exceeds max_diameter_diff`

                            n1 = 2 # This is a fixed value for every beam 
                            
                            # Iterate over possible numbers of bars in each group
                            for n2 in range(0, self.max_bars_per_layer + 1):  # n2 can be 0 or more
                                # Check spacing for the first set of bars 
                                self._check_spacing(n1, n2, d_b1, d_b2, effective_width)

                                if n1 + n2 > self.max_bars_per_layer:
                                    continue  # Skip if the total bars in layer 1 exceed the limit

                                # Calculate area for layer 1
                                A_s_layer_1 = (
                                    n1 * self.rebar_areas[d_b1] +
                                    (n2 * self.rebar_areas[d_b2] if n2 > 0 else 0*cm**2)
                                )

                                # Condition 6 and 7: Check clear spacing in layer 1
                                if n2 > 0 and not self._check_spacing(n1, n2, d_b1, d_b2, effective_width):
                                    continue

                                A_s_max = max(1.25*A_s_req, n1 * self.rebar_areas[self.min_long_rebar])
                                # Check if total area from layer 1 is enough for required A_s
                                # And also less than 25% greater than A_s_req
                                if A_s_layer_1 >= A_s_req and A_s_layer_1 <= A_s_max:
                                    total_as = A_s_layer_1  # Only consider layer 1
                                    total_bars = n1 + n2    # Total bars only in layer 1
                                    valid_combinations.append({
                                        'n_1': n1,
                                        'd_b1': d_b1,
                                        'n_2': n2,
                                        'd_b2': d_b2 if n2 > 0 else None,  # Display as None if n2 is 0
                                        'n_3': 0,  # No bars in layer 2
                                        'd_b3': None,
                                        'n_4': 0,  # No bars in layer 2
                                        'd_b4': None,
                                        'total_as': total_as.to('cm**2'),
                                        'total_bars': total_bars,
                                        'clear_spacing': self._clear_spacing.to('mm')
                                    })

                                # Now check combinations where bars are added in layer 2 (n3 and n4)
                                for n3 in [0, 2]:  # n3 can be 0 or fixed at 2 if present
                                    for n4 in range(0, self.max_bars_per_layer + 1):
                                        # Ensure layer 2 bars are not more than layer 1 bars
                                        if n3 + n4 > n1 + n2:
                                            continue  # Skip if layer 2 bars exceed layer 1 bars
                                        if n3 == 0 and n4 > 0:
                                            continue  # If n3 is 0, n4 must also be 0
                                        if n3 + n4 > self.max_bars_per_layer:
                                            continue  # Skip if the total bars in layer 2 exceed the limit

                                        # Layer 2 area calculation handling zero values
                                        A_s_layer_2 = (
                                            n3 * self.rebar_areas[d_b3] +
                                            (n4 * self.rebar_areas[d_b4] if n4 > 0 else 0 * cm ** 2)
                                        )
                                        # Condition 4: Area of layer 1 must be >= area of layer 2
                                        if A_s_layer_1 < A_s_layer_2:
                                            continue

                                        # Condition 6 and 7: Check clear spacing in layer 2
                                        if n4 > 0 and not self._check_spacing(n3, n4, d_b3, d_b4, effective_width):
                                            continue

                                        # Check if total area is enough for required A_s
                                        total_as = A_s_layer_1 + A_s_layer_2
                                        if total_as >= A_s_req and total_as <= A_s_max:
                                            total_bars = n1 + n2 + n3 + n4  # Count the total number of bars
                                            valid_combinations.append({
                                                'n_1': n1,
                                                'd_b1': d_b1,
                                                'n_2': n2,
                                                'd_b2': d_b2 if n2 > 0 else None,
                                                'n_3': n3,
                                                'd_b3': d_b3 if n3 > 0 else None,
                                                'n_4': n4,
                                                'd_b4': d_b4 if n4 > 0 else None,
                                                'total_as': total_as.to('cm**2'),
                                                'total_bars': total_bars,
                                                'clear_spacing': self._clear_spacing.to('mm')
                                            })




        # If no valid combination is found, raise an error
        if not valid_combinations:
            raise ValueError("Cannot fit the required reinforcement within "
                             "the beam width considering clear cover and spacing.")

        # Convert valid combinations to DataFrame
        df = pd.DataFrame(valid_combinations)
        # Drop duplicate rows based on the specified columns
        df = df.drop_duplicates(subset=['n_1', 'd_b1', 'n_2', 'd_b2', 'n_3', 'd_b3', 'n_4', 'd_b4'])

        # Sort by 'total_as' first, then by 'total_bars' to prioritize fewer bars
        df.sort_values(by=['total_bars', 'total_as'], inplace=True)
        df.reset_index(drop=True, inplace=True)
        self._long_combos_df = df

        return df.head(7)
        
        # return df
    
    def _check_spacing(self, n1:int, n2:int, d_b1: PlainQuantity, d_b2:PlainQuantity,
                       effective_width: PlainQuantity) -> bool:
        """
        Checks the clear spacing between rebars in a layer.

        Parameters:
            n1 (int): Number of bars in the first group of the layer.
            n2 (int): Number of bars in the second group of the layer.
            d_b1 (PlainQuantity): Diameter of bars in the first group of the layer.
            d_b2 (PlainQuantity): Diameter of bars in the second group of the layer.
            effective_width (PlainQuantity): The effective width available for bar placement.

        Returns:
            bool: True if the clear spacing satisfies the design limits, False otherwise.
        """
        def layer_clear_spacing(n_a: int, d_a: PlainQuantity, n_b: int, d_b: PlainQuantity) -> PlainQuantity:
            """
            Helper function to calculate clear spacing for a given layer.

            Parameters:
                n_a (int): Number of bars in the first group of the layer.
                d_a (PlainQuantity): Diameter of bars in the first group of the layer.
                n_b (int): Number of bars in the second group of the layer.
                d_b (PlainQuantity): Diameter of bars in the second group of the layer.

            Returns:
                PlainQuantity: Clear spacing for the given layer.
            """
            total_bars = n_a + n_b
            if total_bars <= 1:
                return effective_width - max(d_a, d_b)  # Clear space for one bar
            total_bar_width = n_a * d_a + n_b * d_b
            return (effective_width - total_bar_width) / (total_bars - 1)

        # Calculate the clear spacing for the layer
        self._clear_spacing = layer_clear_spacing(n1, d_b1, n2, d_b2)

        # Determine the maximum clear spacing limit
        max_clear_spacing = max(self.min_clear_spacing, self.vibrator_size, max(d_b1, d_b2))

        # Check if the clear spacing is within limits
        return self._clear_spacing >= max_clear_spacing

    def _check_diameter_differences(self, diameters: list) -> bool:
        """
        Checks that all diameter differences between bars in the list
        do not exceed max_diameter_diff.
        """
        for i, d1 in enumerate(diameters):
            for d2 in diameters[i + 1:]:
                if abs(d1 - d2) > self.max_diameter_diff:
                    return False
        return True


    def longitudinal_rebar_EN_1992(self, A_s_req: PlainQuantity) -> None:
        pass

<<<<<<< HEAD

=======
>>>>>>> bfa88315
    def transverse_rebar_ACI_318_19(self, A_v_req: PlainQuantity, 
                                         V_s_req: PlainQuantity) -> DataFrame:
        """
        Computes the required transverse reinforcement based on ACI 318-19.

        Args:
            A_v_req: Required area for transverse reinforcement.
            V_s_req: Shear demand.

        Returns:
            A dictionary containing the transverse rebar design.
        """

        A_cv = self.beam.width*self.beam._d_shear

        s_max_l, s_max_w = self.calculate_max_spacing_ACI(V_s_req, A_cv)

        # Prepare the list for valid combinations
        valid_combinations = []     

        # Iterate through available diameters from 10 mm to 16 mm
        for d_b in self.rebar_diameters[0:5]:
            # Start with 2 legs = 1 stirrup
            n_legs = 2

            # Start with maximum allowed spacing s_max_l
            if self.beam.concrete.unit_system == "metric":
                s_l: PlainQuantity = math.floor(s_max_l.to('cm').magnitude)*cm
            else:
                s_l = math.floor(s_max_l.to('inch').magnitude)*inch

            while True:
                # Calculate spacing based on current legs
                n_stirrups = math.ceil(n_legs / 2)  # Number of stirrups based on number of legs
                n_legs_actual = n_stirrups * 2      # Ensure legs are even
                # Consider 1 leg less for spacing laong width
                s_w = (self.beam.width - 2 * self.beam.c_c - self.beam._stirrup_d_b) / (n_legs_actual - 1)  # noqa: F841

                A_db = self.rebar_areas[d_b]  # Area of a stirrup bar
                A_vs = n_legs_actual * A_db  # Area of vertical stirrups
                A_v: PlainQuantity = A_vs / s_l  # Area of vertical stirrups per unit length

                # Store the valid combination if spacing is also valid
                if self.beam.concrete.unit_system == "metric":
                    # Check if the calculated A_v meets or exceeds the required A_v
                    if A_v >= A_v_req:
                        valid_combinations.append({
                            'n_stir': int(n_stirrups),
                            'd_b': d_b,
                            's_l': s_l.to('cm'),  # spacing along length
                            's_w': s_w.to('cm'), # spacing along width
                            'A_v': A_v.to('cm**2/m'),
                            's_max_l': s_max_l.to('cm'),
                            's_max_w': s_max_w.to('cm')
                        })
                        # Stop checking larger diameters
                        break  
                        
                    # If A_v is insufficient, reduce s_l by 1 cm
                    s_l -= 1 * cm
                    # If s_l becomes less than 5 cm, increase the number of legs by 2 and reset s_l to s_max_l
                    if s_l < 5 * cm:  # If spacing is less than 5 cm, increase 1 stirrup
                        n_legs += 2
                        s_l = math.floor(s_max_l.to('cm').magnitude)*cm # Reset s_l to the max allowed spacing
                    # Break the loop if legs exceed the limit of legs or max stirrup diameter
                    if n_legs > 6:
                        break
                else:
                    # Check if the calculated A_v meets or exceeds the required A_v
                    if A_v >= A_v_req:
                        valid_combinations.append({
                            'n_stir': int(n_stirrups),
                            'd_b': d_b,
                            's_l': s_l.to('inch'),  # spacing along length
                            's_w': s_w.to('inch'), # spacing along width
                            'A_v': A_v.to('inch**2/ft'),
                            's_max_l': s_max_l.to('inch'),
                            's_max_w': s_max_w.to('inch')
                        })
                        # Stop checking larger diameters
                        break  
                        
                    # If A_v is insufficient, reduce s_l by 1 inch
                    s_l -= 1 * inch
                    # If s_l becomes less than 2 inch, increase the number of legs by 2 and reset s_l to s_max_l
                    if s_l < 2 * inch:  # If spacing is less than 2 inch, increase 1 stirrup
                        n_legs += 2
                        s_l = math.floor(s_max_l.to('inch').magnitude)*inch # Reset s_l to the max allowed spacing
                    # Break the loop if legs exceed the limit of legs or max stirrup diameter
                    if n_legs > 6:
                        break

        # Create a DataFrame with all valid combinations
        df_combinations = pd.DataFrame(valid_combinations)

        # Sort combinations by the total rebar area required (ascending)
        df_combinations.sort_values(by='A_v', inplace=True)
        df_combinations.reset_index(drop=True, inplace=True)
        self._trans_combos_df = df_combinations
        return df_combinations
    
    def transverse_rebar_EN_1992_2004(self, A_v_req: PlainQuantity, V_s_req: PlainQuantity) -> None:
        pass
    
    # Factory method to select the transverse rebar method
    def longitudinal_rebar(self, A_s_req: PlainQuantity) -> Dict[str, Any]:
        """
        Selects the appropriate longitudinal rebar method based on the design code.
        """
        if self.beam.concrete.design_code=="ACI 318-19":
            return self.longitudinal_rebar_ACI_318_19(A_s_req)
        # elif self.beam.concrete.design_code=="EN 1992":
        #     return self.beam_longitudinal_rebar_EN_1992(A_s_req)
        # elif self.beam.concrete.design_code=="EHE-08":
        #     return self.beam_longitudinal_rebar_EHE_08(A_s_req)
        else:
            raise ValueError(f"Longitudinal design method not implemented \
                             for concrete type: {type(self.beam.concrete).__name__}")
    
    # Factory method to select the longitudinal rebar method
    def transverse_rebar(self, A_v_req: PlainQuantity, V_s_req: PlainQuantity) -> DataFrame:
        """
        Selects the appropriate transverse rebar method based on the design code.
        """
        if self.beam.concrete.design_code=="ACI 318-19":
            return self.transverse_rebar_ACI_318_19(A_v_req, V_s_req)
        # elif self.beam.concrete.design_code=="EN 1992":
        #     return self.beam_transverse_rebar_EN_1992(A_v_req, V_s_req)
        # elif self.beam.concrete.design_code=="EHE-08":
        #     return self.beam_transverse_rebar_EHE_08(A_v_req, V_s_req)
        else:
            raise ValueError(f"Shear design method not implemented \
                             for concrete type: {type(self.beam.concrete).__name__}")
        
    def calculate_max_spacing_ACI(self, V_s_req: PlainQuantity,
                                   A_cv: PlainQuantity) -> Tuple[PlainQuantity, PlainQuantity]:
        """
        Calculate the maximum allowable spacing across the length and width of the beam
        based on design requirements.

        Parameters:
        -----------
        V_s_req : float
            Required shear force for the rebar.
        A_cv : float
            Effective shear area of the concrete section.

        Returns:
        --------
        tuple
            (s_max_l, s_max_w): The maximum spacing across the length and width of the beam.
        """

        f_c=self.beam.concrete.f_c
        lambda_factor = self.beam.settings.get_setting('lambda')
        
        # Determine maximum spacing based on V_s_req condition
        # Maximum spacing for lower shear demand
        if self.beam.concrete.unit_system == "metric":
            if V_s_req <= 0.083 * lambda_factor * math.sqrt(f_c / MPa) * MPa * A_cv:
                s_max_l = min(self.beam._d_shear / 2, 60 * cm)
                s_max_w = min(self.beam._d_shear, 60 * cm)
            else:
            # Maximum spacing for higher shear demand
                s_max_l = min(self.beam._d_shear / 4, 30 * cm)
                s_max_w = min(self.beam._d_shear / 2, 30 * cm)
        else:
            if V_s_req <= 4 * lambda_factor * math.sqrt(f_c / psi) * psi * A_cv:
                s_max_l = min(self.beam._d_shear / 2, 24*inch)
                s_max_w = min(self.beam._d_shear, 24*inch)
            else:
                s_max_l = min(self.beam._d_shear / 4, 12*inch)
                s_max_w = min(self.beam._d_shear / 2, 12*inch)
        
        return s_max_l, s_max_w  
    
    def calculate_max_spacing_EN_1992_2004(self, alpha: float) -> Tuple[PlainQuantity, PlainQuantity]:
        """
        Calculate the maximum allowable spacing across the length and width of the beam
        based on design requirements for EN 1992-2004.
        
        Parameters:
        -----------
        alpha: stirrups angle

        Returns:
        --------
        tuple
            (s_max_l, s_max_w): The maximum spacing along the length and width of the beam.
        """
<<<<<<< HEAD
        s_max_l = 0.75*self.beam.d*(1+1 / math.tan(alpha))
        s_max_w = min(0.75*self.beam.d, 60 * cm)
=======
        s_max_l = 0.75*self.beam._d_shear*(1+1 / math.tan(alpha))
        s_max_w = min(0.75*self.beam._d_shear, 60 * cm)
>>>>>>> bfa88315
           
        return s_max_l, s_max_w<|MERGE_RESOLUTION|>--- conflicted
+++ resolved
@@ -254,10 +254,6 @@
     def longitudinal_rebar_EN_1992(self, A_s_req: PlainQuantity) -> None:
         pass
 
-<<<<<<< HEAD
-
-=======
->>>>>>> bfa88315
     def transverse_rebar_ACI_318_19(self, A_v_req: PlainQuantity, 
                                          V_s_req: PlainQuantity) -> DataFrame:
         """
@@ -448,12 +444,7 @@
         tuple
             (s_max_l, s_max_w): The maximum spacing along the length and width of the beam.
         """
-<<<<<<< HEAD
-        s_max_l = 0.75*self.beam.d*(1+1 / math.tan(alpha))
-        s_max_w = min(0.75*self.beam.d, 60 * cm)
-=======
         s_max_l = 0.75*self.beam._d_shear*(1+1 / math.tan(alpha))
         s_max_w = min(0.75*self.beam._d_shear, 60 * cm)
->>>>>>> bfa88315
            
         return s_max_l, s_max_w