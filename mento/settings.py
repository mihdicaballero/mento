--- conflicted
+++ resolved
@@ -56,83 +56,6 @@
         "max_bars_per_layer": 5,
     }
 
-<<<<<<< HEAD
-    def __init__(
-        self,
-        concrete: Optional[Concrete] = None,
-        settings: Optional[Dict[str, Any]] = None,
-    ):
-        """
-        Initialize the Settings class with defaults based on unit system.
-
-        Parameters
-        ----------
-        concrete : Concrete, optional
-            A Concrete object to determine the unit system.
-        settings : dict, optional
-            Custom settings to override defaults.
-        """
-        # Select default settings based on the concrete's unit system
-        if concrete and concrete.unit_system == "imperial":
-            self.settings = self.default_settings_imperial.copy()
-        else:  # Default to metric
-            self.settings = self.default_settings_metric.copy()
-
-        # Update defaults with provided settings if any
-        if settings:
-            self.update(settings)
-
-        self.ACI_318_19_settings: Dict[str, Any] = {
-            "lambda": 1,  # Normalweight concrete
-            "phi_v": 0.75,  # Shear strength reduction factor
-            "phi_c": 0.65,  # Compression controlled strength reduction factor
-            "phi_t": 0.90,  # Tension controlled strength reduction factor
-            "flexural_min_reduction": "False",  # True selects 4/3 of calculated steel if it's less than minimum
-        }
-        self.EN_1992_2004_settings: Dict[str, Any] = {
-            "gamma_c": 1.5,
-            "gamma_s": 1.15,
-            "alpha_cc": 0.85,
-            "delta": 0.85
-        }
-
-    def load_ACI_318_19_settings(self) -> None:
-        """
-        Load settings specific to ACI 318-19.
-        This will override only the settings that are different in ACI 318-19.
-        """
-        # Update current settings with ACI 318-19 specific settings
-        self.add_settings(self.ACI_318_19_settings)
-
-    def load_EN_1992_2004_settings(self) -> None:
-        """
-        Load settings specific to ACI 318-19.
-        This will override only the settings that are different in ACI 318-19.
-        """
-        # Update current settings with ACI 318-19 specific settings
-        self.add_settings(self.EN_1992_2004_settings)
-
-    def get_setting(self, key: str) -> Any:
-        if key in self.settings:
-            return self.settings.get(key)
-        else:
-            raise KeyError(f"Setting '{key}' does not exist.")
-
-    def set_setting(self, key: str, value: Any) -> None:
-        if key in self.settings:
-            self.settings[key] = value
-        else:
-            raise KeyError(f"Setting '{key}' does not exist.")
-
-    def add_settings(self, new_settings: Dict[str, Any]) -> None:
-        """Adds the settings dictionary to the current settings."""
-        for key, value in new_settings.items():
-            self.settings[key] = value
-
-    def update(self, new_settings: Dict[str, Any]) -> None:
-        """Updates the settings dictionary with new values."""
-        self.add_settings(new_settings)
-=======
     unit_system: str = "metric"
 
     clear_spacing: Any = field(default=_NOT_SET)
@@ -161,7 +84,6 @@
 
         if self.max_bars_per_layer < 1:
             raise ValueError("max_bars_per_layer must be at least 1")
->>>>>>> b139f223
 
     def __str__(self) -> str:
         """Returns only the current settings, excluding class defaults."""
