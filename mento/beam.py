from devtools import debug
from dataclasses import dataclass
from IPython.display import Markdown, display
from typing import Optional, Dict, Any, cast, Union, List
from pint.facets.plain import PlainQuantity
import numpy as np
import pandas as pd
from pandas import DataFrame
import math
import warnings

from mento.rectangular import RectangularSection
from mento.material import Concrete, SteelBar, Concrete_ACI_318_19, Concrete_EN_1992_2004
from mento.rebar import Rebar
from mento.units import MPa, ksi, psi, kip, mm, inch, kN, m, cm, kNm, ft, deg, dimensionless
from mento.results import Formatter, TablePrinter, DocumentBuilder
from mento.forces import Forces  
from mento.node import Node

@dataclass
class RectangularBeam(RectangularSection):
    label: Optional[str] = None

    def __init__(self, label: Optional[str], concrete: Concrete, steel_bar: SteelBar, 
                 width: PlainQuantity, height: PlainQuantity, settings: Optional[Dict[str, Any]] = None):   
        super().__init__(concrete, steel_bar, width, height, settings)
        if settings:
            self.settings.update(settings)  # Update with any provided settings
        # Initialize default concrete beam attributes
        self.initialize_code_attributes()
        self.label = label
        self.shear_design_results: DataFrame = None
        self._stirrup_s_l: PlainQuantity = 0*cm
        self._stirrup_n: int = 0
        self._A_v: PlainQuantity = 0*cm**2/m
        self._A_s_req_bot: PlainQuantity = 0*cm**2
        self._A_s: PlainQuantity = 0*cm**2
        self._A_v_req: PlainQuantity = 0*cm**2/m
        self._DCRv: float = 0
        self._s_l = self._stirrup_s_l
        self._s_w: PlainQuantity = 0*cm
        self._s_max_l: PlainQuantity = 0*cm
        self._s_max_w: PlainQuantity = 0*cm
        self._shear_checked = False  # Tracks if shear check or design has been done
        self.layers_spacing = self.settings.get_setting('layers_spacing')
                    
    
    @property
    def d(self) -> PlainQuantity:
        "Effective height."
        return self._d
    
    def initialize_code_attributes(self) -> None:
        if isinstance(self.concrete, Concrete_ACI_318_19):
            self._initialize_aci_318_attributes()
        elif isinstance(self.concrete, Concrete_EN_1992_2004):
            self._initialize_en_1992_2004_attributes()

    def _initialize_aci_318_attributes(self) -> None:
        if isinstance(self.concrete, Concrete_ACI_318_19):
            self._phi_V_n: PlainQuantity = 0*kN
            self._phi_V_s: PlainQuantity = 0*kN
            self._phi_V_c: PlainQuantity = 0*kN
            self._phi_V_max: PlainQuantity = 0*kN
            self._V_u: PlainQuantity = 0*kN
            self._N_u: PlainQuantity = 0*kN
            self._A_cv: PlainQuantity = 0*cm**2
            self._k_c_min: PlainQuantity = 0*MPa
            self._sigma_Nu: PlainQuantity = 0*MPa

    def _initialize_en_1992_2004_attributes(self) -> None:
        if isinstance(self.concrete, Concrete_EN_1992_2004):
            self._f_yk = self.steel_bar.f_y
            self._f_ck = self.concrete.f_ck
            self._V_Ed_1: PlainQuantity = 0*kN
            self._V_Ed_2: PlainQuantity = 0*kN
            self._N_Ed: PlainQuantity = 0*kN
            self._M_Ed: PlainQuantity = 0*kNm
            self._sigma_cd: PlainQuantity = 0*MPa
            self._V_Rd_c: PlainQuantity = 0*kN
            self._V_Rd_s: PlainQuantity = 0*kN
            self._V_Rd_max: PlainQuantity = 0*kN
            self._k_value: float = 0
            self._rho_l: PlainQuantity = 0 * dimensionless

    def set_transverse_rebar(self, n_stirrups: int = 0, d_b:PlainQuantity = 0*mm, s_l:PlainQuantity = 0*cm) -> None:
        """Sets the transverse rebar in the object."""
        self._stirrup_n = n_stirrups
        self._stirrup_d_b = d_b
        self._stirrup_s_l = s_l
        # Update effective height d with new values
        self._d = self._height -(self.c_c+self._stirrup_d_b+self._long_d_b/2) # Initial value
        n_legs = n_stirrups * 2
        A_db = (d_b ** 2) * math.pi / 4  # Area of one stirrup leg
        A_vs = n_legs * A_db  # Total area of stirrups
        self._A_v = A_vs / s_l  # Stirrup area per unit length

    def set_longitudinal_rebar_bot(self, n1: int, d_b1: PlainQuantity, n2: int, d_b2: PlainQuantity, 
                                n3: int, d_b3: PlainQuantity, n4: int, d_b4: PlainQuantity, 
                                total_as: PlainQuantity, total_bars: int, clear_spacing: PlainQuantity) -> None:
        """Sets the longitudinal rebar in the object."""
        self._longitudinal_n1_b = n1
        self._longitudinal_d_b1_b = d_b1
        self._longitudinal_n2_b = n2
        self._longitudinal_d_b2_b = d_b2 if n2 > 0 else None
        self._longitudinal_n3_b = n3
        self._longitudinal_d_b3_b = d_b3 if n3 > 0 else None
        self._longitudinal_n4_b = n4
        self._longitudinal_d_b4_b = d_b4 if n4 > 0 else None
        self._total_as_b = total_as
        self._total_bars_b = total_bars
        self._clear_spacing_b = clear_spacing
        self._bot_rebar_centroid=self.__calculate_long_rebar_centroid(n1, d_b1, n2, d_b2, n3, d_b3, n4, d_b4)

    def set_longitudinal_rebar_top(self, n1: int, d_b1: PlainQuantity, n2: int, d_b2: PlainQuantity, 
                                n3: int, d_b3: PlainQuantity, n4: int, d_b4: PlainQuantity, 
                                total_as: PlainQuantity, total_bars: int, clear_spacing: PlainQuantity) -> None:
        """Sets the longitudinal rebar in the object."""
        self._longitudinal_n1_t = n1
        self._longitudinal_d_b1_t = d_b1
        self._longitudinal_n2_t = n2
        self._longitudinal_d_b2_t = d_b2 if n2 > 0 else None
        self._longitudinal_n3_t = n3
        self._longitudinal_d_b3_t = d_b3 if n3 > 0 else None
        self._longitudinal_n4_t = n4
        self._longitudinal_d_b4_t = d_b4 if n4 > 0 else None
        self._total_as_t = total_as
        self._total_bars_t = total_bars
        self._clear_spacing_t = clear_spacing
        self._top_rebar_centroid=self.__calculate_long_rebar_centroid(n1, d_b1, n2, d_b2, n3, d_b3, n4, d_b4)

    def __calculate_long_rebar_centroid(
        self, 
        n1: int, 
        d_b1: PlainQuantity, 
        n2: int = 0, 
        d_b2: PlainQuantity = 0 * mm, 
        n3: int = 0, 
        d_b3: PlainQuantity = 0 * mm, 
        n4: int = 0, 
        d_b4: PlainQuantity = 0 * mm) -> PlainQuantity:
        """
        Calculates the centroid (baricenter) of a group of rebars based on their diameters, quantities, 
        and layer spacing.

        Returns:
            float: The calculated centroid height of the rebar group.
        """
        # Default to 0 if any diameter or quantity is None
        d_b1 = d_b1 if d_b1 is not None else 0*mm
        d_b2 = d_b2 if d_b2 is not None else 0*mm
        d_b3 = d_b3 if d_b3 is not None else 0*mm
        d_b4 = d_b4 if d_b4 is not None else 0*mm

        n1 = n1 if n1 is not None else 0
        n2 = n2 if n2 is not None else 0
        n3 = n3 if n3 is not None else 0
        n4 = n4 if n4 is not None else 0

        # Calculate the vertical positions of the bar layers
        y1 = d_b1 / 2
        y2 = d_b2 / 2
        y3 = max(d_b1, d_b2) + self.layers_spacing + d_b3 / 2
        y4 = max(d_b1, d_b2) + self.layers_spacing + d_b4 / 2

        # Calculate the total area of each layer
        A1 = n1 * d_b1  # Area proportional to number of bars and their diameter
        A2 = n2 * d_b2
        A3 = n3 * d_b3
        A4 = n4 * d_b4

        # Calculate the centroid as a weighted average
        total_area = A1 + A2 + A3 + A4
        if total_area == 0:
            return 0*mm  # Avoid division by zero if no bars are present

        centroid = (A1 * y1 + A2 * y2 + A3 * y3 + A4 * y4) / total_area
        return centroid

# ======== ACI 318-19 methods =========


    def __calculate_phi_ACI_318_19(self, epsilon_most_strained: float) -> float:
        """
        Calculates the strength reduction factor (φ) for flexural design 
        based on ACI 318-19.
        It is used for columns; for beams, it is not required since beams 
        are always designed to be tension-controlled, with φ=0.9.

        Parameters:
            epsilon_most_strained (float): Strain in the most strained steel fiber.

        Returns:
            float: The strength reduction factor (φ), ranging from 0.65 to 0.9.

        Description:
            - φ = 0.65 if ε_most_strained ≤ ε_y (yield strain).
            - φ transitions linearly from 0.65 to 0.9 if ε_y < ε_most_strained ≤ ε_y + ε_c 
            (concrete crushing strain).
            - φ = 0.9 if ε_most_strained > ε_y + ε_c.
        """
        # Retrieve concrete crushing strain (ε_c)
        epsilon_c = self.concrete.get_properties()["epsilon_c"]

        # Calculate φ based on ε_most_strained
        if epsilon_most_strained <= self.steel_bar.epsilon_y:
            return 0.65
        elif epsilon_most_strained <= self.steel_bar.epsilon_y + epsilon_c:
            return (
                (0.9 - 0.65) 
                * (epsilon_most_strained - self.steel_bar.epsilon_y) / epsilon_c
                + 0.65
            )
        else:
            return 0.9


    def __maximum_flexural_reinforcement_ratio(self) -> float:
        """
        Calculates the maximum flexural reinforcement ratio (ρ_max) according to the 
        ACI 318-19 design code.

        Returns:
            float: The maximum reinforcement ratio (ρ_max) for the section, 
            or 0 if the design code is not ACI 318-19.

        Description:
            This function determines the maximum reinforcement ratio (ρ_max) 
            allowed by the ACI 318-19 design code to ensure ductile behavior 
            of reinforced concrete sections. The calculation depends on the 
            properties of the concrete (β1 and ε_c) and steel (ε_y).

            Note:
            - The parameter `epsilon_min_rebar_ACI_318_19` is calculated as the 
            sum of the steel's yield strain (ε_y) and the concrete's strain 
            at crushing (ε_c).
            - This function only works if the `design_code` of the concrete is 
            set to "ACI 318-19". For other codes, it returns 0.

            TODO:
            - Verify the calculation of `epsilon_min_rebar_ACI_318_19` to ensure 
            it complies with the ACI 318-19 provisions.
        """
        if self.concrete.design_code == "ACI 318-19":
            # Cast the concrete object to the specific ACI subclass
            concrete_aci = cast(Concrete_ACI_318_19, self.concrete)
            
            # Calculate minimum steel strain for ductility
            epsilon_min_rebar_ACI_318_19 = (
                self.steel_bar.epsilon_y + concrete_aci.epsilon_c
            )
            
            # Calculate maximum reinforcement ratio (ρ_max)
            rho_max = (
                0.85 * concrete_aci.beta_1 * self.concrete.f_c / self.steel_bar.f_y
                * (concrete_aci.epsilon_c /
                (concrete_aci.epsilon_c + epsilon_min_rebar_ACI_318_19))
            )
            return rho_max
        else:
            return 0

    def __minimum_flexural_reinforcement_ratio(self)->PlainQuantity:
        concrete_properties = self.concrete.get_properties()
        f_c = concrete_properties['f_c']
        rebar_properties = self.steel_bar.get_properties()
        f_y = rebar_properties['f_y']
        minimum_ratio = max((3 * np.sqrt(f_c / psi) * psi / f_y), 
                    (200 * psi / f_y))
        return minimum_ratio

    def __calculate_flexural_reinforcement_ACI_318_19(self, M_u: float, d: float, d_prima: float)-> tuple[PlainQuantity, PlainQuantity, PlainQuantity, PlainQuantity]:
        """
        Calculates the flexural reinforcement (bottom tensile and top compression, if required) 
        for a given factored moment.

        Parameters:
            M_u (float): Factored moment (must always be passed as a positive value).
            d (float): Effective depth of the tensile reinforcement.
            d_prima (float): Effective depth of the compression reinforcement.

        Returns:
            Tuple:
                - A_s_min (float): Minimum reinforcement area required by the code.
                - A_s_max (float): Maximum reinforcement area allowed by the code.
                - A_s_final (float): Final reinforcement area adopted for the tensile zone.
                - A_s_comp (float): Compression reinforcement area (if required).

        Description:
            This is a private function that calculates the reinforcement for a given factored moment.
            The moment \( M_u \) must always be passed as a **positive value**, regardless of whether 
            it corresponds to a positive or negative moment. To study a positive moment, invoke this 
            function with \( d \) as the tensile reinforcement depth and \( d_prima \) as the 
            compression reinforcement depth. To study a negative moment, pass \( d_prima \) as the 
            tensile depth and \( d \) as the compression depth.

            This function is meant to be used internally by higher-level methods and is not intended 
            for direct use by the user.

        Example:
            # For a positive moment:
            A_s_min, A_s_max, A_s_final, A_s_comp = self.__calculate_flexural_reinforcement(M_u_max, d, d_prima)
                
            # For a negative moment:
            A_s_min, A_s_max, A_s_final, A_s_comp = self.__calculate_flexural_reinforcement(abs(M_u_min), d_prima, d)

        """
        # Extract relevant properties from self
        phi = self.settings.get_setting('phi_t')
        setting_flexural_min_reduction = self.settings.get_setting('flexural_min_reduction')
        concrete_properties = self.concrete.get_properties()
        f_c = concrete_properties['f_c']
        beta_1 = concrete_properties['beta_1']
        rebar_properties = self.steel_bar.get_properties()
        f_y = rebar_properties['f_y']
        b = self._width

        # Determine minimum and maximum reinforcement
        rho_min=self.__minimum_flexural_reinforcement_ratio()
        A_s_min = rho_min * d * b
        rho_max = self.__maximum_flexural_reinforcement_ratio()
        A_s_max = rho_max * d * b

        # Calculate required reinforcement
        R_n = M_u / (phi * b * d**2)
        A_s_calc = 0.85 * f_c * b * d / f_y * (1 - np.sqrt(1 - 2 * R_n / (0.85 * f_c)))

        # Adjust required reinforcement to limits
        if A_s_calc > A_s_min:
            A_s_final = A_s_calc
        elif 4 * A_s_calc / 3 > A_s_min:
            A_s_final = A_s_min
        else:
            if setting_flexural_min_reduction == 'True':
                A_s_final = 4 * A_s_calc / 3
            else:
                A_s_final = A_s_min

        # Check if compression reinforcement is required
        if A_s_final <= A_s_max:
            A_s_comp = 0 * cm**2
        else:
            rho = 0.85 * beta_1 * f_c / f_y * (0.003 / (self.steel_bar.epsilon_y + 0.006))
            M_n_t = rho * f_y * (d - 0.59 * rho * f_y * d / f_c) * b * d
            M_n_prima = M_u / phi - M_n_t
            c_t = 0.003 * d / (self.steel_bar.epsilon_y + 0.006)
            f_s_prima = min(0.003 * self.steel_bar.E_s * (1 - d_prima / c_t), f_y)
            A_s_comp = M_n_prima / (f_s_prima * (d - d_prima))
            A_s_final = rho * b * d + A_s_comp

        return A_s_min, A_s_max, A_s_final, A_s_comp


    def _compile_results_aci_flexure_metric(self, force: Forces , A_s_bot: PlainQuantity,
                                        c_d_bot: float, M_u_bot: PlainQuantity, phi_M_n_bot: PlainQuantity,
                                        A_s_top: PlainQuantity,
                                        c_d_top: float, M_u_top: PlainQuantity, phi_M_n_top: PlainQuantity) -> List[Dict[str, Any]]:
        # Create dictionaries for bottom and top rows
        bottom_result = {
            'Section Label': self.label,
            'Load Combo': force.label,
            'Position': 'Bottom',
            'As,min': self._A_s_min_bot.to('cm ** 2'),
            'As,req': self._A_s_req_bot.to('cm ** 2'),
            'As': A_s_bot.to('cm ** 2'),
            'c/d': c_d_bot,
            'Mu': M_u_bot.to('kN*m'),
            'ØMn': phi_M_n_bot.to('kN*m'),
            'Mu<ØMn': M_u_bot <= phi_M_n_bot,
            'DCR': M_u_bot / phi_M_n_bot
        }
        
        top_result = {
            'Section Label': self.label,
            'Load Combo': force.label,
            'Position': 'Top',
            'As,min': self._A_s_min_top.to('cm ** 2'),
            'As,req': self._A_s_req_top.to('cm ** 2'),
            'As': A_s_top.to('cm ** 2'),
            'c/d': c_d_top,
            'Mu': M_u_top.to('kN*m'),
            'ØMn': phi_M_n_top.to('kN*m'),
            'Mu<ØMn': M_u_top <= phi_M_n_top,
            'DCR': M_u_top / phi_M_n_top
        }
    
        # Return both rows as a list of dictionaries
        return [bottom_result, top_result]

    def _determine_nominal_moment_simple_reinf_ACI_318_19(self, A_s: PlainQuantity, d: PlainQuantity, c_mec: PlainQuantity) -> PlainQuantity:
        '''
            Se usa esta formula SOLO cuando el acero dispuesto es menor o igual que A_s_max
        '''
        concrete_properties = self.concrete.get_properties()
        f_c = concrete_properties['f_c']
        beta_1 = concrete_properties['beta_1']
        rebar_properties = self.steel_bar.get_properties()
        f_y = rebar_properties['f_y']
        E_s = rebar_properties['E_s']
        b = self._width

        '''
        Equilibrium: C=T
        0.85*f_c*a*b = A_s *f_y -> a = A_s *f_y / (0.85*f_c*b)
        '''
        a = A_s *f_y /(0.85*f_c*b)
        M_n=A_s*f_y*(d-a/2)
        return M_n
    
    def _determine_nominal_moment_double_reinf_ACI_318_19(self, A_s: PlainQuantity, d: PlainQuantity, c_mec: PlainQuantity, d_prime: PlainQuantity, A_s_prime: PlainQuantity) -> PlainQuantity:
        '''
            Se usa solo cuando la viga tiene mas refuerzo que el maximo, y tiene armadura de compresion.
        '''
        concrete_properties = self.concrete.get_properties()
        f_c = concrete_properties['f_c']
        beta_1 = concrete_properties['beta_1']
        rebar_properties = self.steel_bar.get_properties()
        f_y = rebar_properties['f_y']
        E_s = rebar_properties['E_s']
        epsilon_y=rebar_properties['epsilon_y']
        b = self._width
        # Retrieve concrete crushing strain (ε_c)
        epsilon_c = self.concrete.get_properties()["epsilon_c"]

        '''
        Equilibrium: C=T --> Cc+Cs = T
        Sin embargo la forma de calcuar Cs depende de si el acero comprimido está en fluencia o no.
        Se asume que si, y se chequea
        0.85*f_c*a*b + A_s_prime * f_y = A_s * f_y
        '''

        # Assuming f_s_prime=f_y:
        c_assumed = (A_s * f_y - A_s_prime * f_y) /(0.85*f_c*b*beta_1)
        epsilon_s=(c_assumed-d_prime)/c_assumed*epsilon_c

        
        #Now we check our assumption
        if(epsilon_s>=epsilon_y):
            # Our assumption was right so:
            a_assumed=c_assumed*beta_1
            M_n= 0.85*f_c*a_assumed*b * (d-a_assumed/2) +  A_s_prime * f_y * (d-d_prime)
            return M_n
        else:
            # Our assumption was wrong so we have to determine the real c value from quadratic equation:
            # A_s * f_y = 0.85 * f_c *b * β1 * c + A_s_prime * (c-d_prime)/c * εc * E_s
            A = 0.85*f_c*b*beta_1
            B = A_s_prime * epsilon_c * E_s - A_s * f_y
            C = -d_prime*A_s_prime*epsilon_c*E_s
            c=(-B+np.sqrt(B**2-4*A*C))/(2*A)
            a=c*beta_1
            epsilon_s_prime=(c-d_prime)/c*epsilon_c
            f_s_prime=epsilon_s_prime*E_s
            A_s_2=A_s_prime*f_s_prime/f_y
            A_s_1=A_s-A_s_2
            M_n_1=A_s_1*f_y*(d-a/2)
            M_n_2=A_s_prime*f_s_prime*(d-d_prime)
            M_n= M_n_1+M_n_2
            return M_n

    def _determine_nominal_moment_ACI_318_19(self) -> tuple[PlainQuantity, PlainQuantity]:
        '''
            Para una determinada seccion con sus dos armados, top y bottom, encuentra el momento nominal para 
            momentos positivos y negativos
        '''

        concrete_properties = self.concrete.get_properties()
        f_c = concrete_properties['f_c']
        beta_1 = concrete_properties['beta_1']
        rebar_properties = self.steel_bar.get_properties()
        f_y = rebar_properties['f_y']
        E_s = rebar_properties['E_s']
        epsilon_y=rebar_properties['epsilon_y']
        b = self._width
        h=self.height
        # Retrieve concrete crushing strain (ε_c)
        epsilon_c = self.concrete.get_properties()["epsilon_c"]

        # Load design settings for ACI 318-19
        self.settings.load_aci_318_19_settings()

        # Informacion de la seccion:
        A_s_bot=self._total_as_b 
        A_s_top=self._total_ast
        c_mec = self.c_c + self._stirrup_d_b + self._bot_rebar_centroid
        d_prime = self.c_c + self._stirrup_d_b + self._top_rebar_centroid
        d = self._height - c_mec
        rho_min=self.__minimum_flexural_reinforcement_ratio()
        rho_max = self.__maximum_flexural_reinforcement_ratio()

        # DETERMINACION DE LA CAPACIDAD PARA MOMENTO POSITIVO (TRACCIONA ABAJO):
        A_s_min_bot = rho_min * d * b
        A_s_max_bot = rho_max * d * b
        if (A_s_bot<=A_s_max_bot):
            M_n_positive=self._determine_nominal_moment_simple_reinf_ACI_318_19(A_s_bot, d, c_mec)
        elif (A_s_top==0):
            M_n_positive=self._determine_nominal_moment_simple_reinf_ACI_318_19(A_s_max_bot, d, c_mec)
        else:
            M_n_positive=self._determine_nominal_moment_double_reinf_ACI_318_19(A_s_bot, d, c_mec, d_prime, A_s_top)

        # DETERMINACION DE LA CAPACIDAD PARA MOMENTO NEGATIVO (TRACCIONA ARRIBA):
        A_s_min_top = rho_min * (h-d_prime) * b
        A_s_max_top = rho_max *  (h-d_prime) * b
        if (A_s_top==0):
            M_n_negative=0
        elif (A_s_top<=A_s_max_top):
            M_n_negative=-self._determine_nominal_moment_simple_reinf_ACI_318_19(A_s_top, (h-d_prime), d_prime)
        elif (A_s_bot==0):
            M_n_negative=-self._determine_nominal_moment_simple_reinf_ACI_318_19(A_s_max_top, (h-d_prime), d_prime)
        else:
            M_n_negative=-self._determine_nominal_moment_double_reinf_ACI_318_19(A_s_top, (h-d_prime), d_prime, c_mec, A_s_bot)

        return M_n_positive, M_n_negative




    def check_flexure_ACI_318_19(self, Force: Forces) -> Dict[str, Any]:
        '''
            flexure_design_results_top: es el diccionario de armado de rebar que tiene las 4 posiciones
        '''

        # Load design settings for ACI 318-19
        self.settings.load_aci_318_19_settings()
        phi = self.settings.get_setting('phi_t')
        # Initial assumptions for mechanical cover and compression depth

        rec_mec = self.c_c + self._stirrup_d_b + self._bot_rebar_centroid
        d_prima = self.c_c + self._stirrup_d_b + self._top_rebar_centroid
        d = self._height - rec_mec

        self._M_n_positive, self._M_n_negative=self._determine_nominal_moment_ACI_318_19()
        self._Phi_M_n_positive = phi * M_n_positive
        self._Phi_M_n_negative = phi * M_n_negative

        DCR=[]

        for force in Force:
            # RECORREMOS TODAS LAS FUERZAS ASI SACAMOS LOS DCR RATIO PARA CADA UNA
            if force._M_y >= 0:
                DCR.append(force._M_y/self._Phi_M_n_positive)
            else:
                DCR.append(force._M_y/self._Phi_M_n_negative)





    def design_flexure_ACI_318_19(self, Force: Forces) -> Dict[str, Any]:
        """
        Designs the flexural reinforcement for a beam cross-section 
        according to ACI 318-19.

        Parameters:
            Force (Forces): A list of moment forces acting on the section. If a 
            single moment is passed, it will be converted into a list.

        Returns:
            Dict[str, Any]: A DataFrame containing the adopted bottom and top 
            reinforcement areas and their respective bar spacings.

        Description:
            This function determines the flexural reinforcement for positive 
            (tension at the bottom) and negative moments (tension at the top) 
            iteratively. The process adjusts the effective depths (`d` and 
            `d_prima`) and the mechanical cover (`rec_mec`) until convergence.

            The reinforcement design starts with the positive moment (M_u_max), 
            determining the required bottom reinforcement and, if needed, 
            compression reinforcement at the top. For sections experiencing 
            negative moments (M_u_min), the function recalculates the top 
            reinforcement requirements by swapping the positions of `d` and 
            `d_prima`.

            The function outputs a summary of the final adopted reinforcement 
            areas and their spacing.
        """

        # Ensure Force is a list
        if not isinstance(Force, list):
            Force = [Force]

        # Initialize the maximum and minimum moments
        M_u_min = 0 * kNm  # Negative moment (tension at the top)
        M_u_max = 0 * kNm  # Positive moment (tension at the bottom)
        for item in Force:
            if item._M_y > M_u_max:
                M_u_max = item._M_y
            if item._M_y < M_u_min:
                M_u_min = item._M_y

        # Load design settings for ACI 318-19
        self.settings.load_aci_318_19_settings()

        # Initial assumptions for mechanical cover and compression depth
        rec_mec = self.c_c + self._stirrup_d_b + 1 * inch
        d_prima = self.c_c + self._stirrup_d_b + 1 * inch

        # Start the iterative process
        tol = 0.01 * cm  # Tolerance for convergence
        Err = 2 * tol
        iteration_count = 0

        while Err >= tol:
            iteration_count += 1
            # Update the effective depth for bottom tension reinforcement
            d = self._height - rec_mec

            # Calculate reinforcement for the positive moment
            (
                self._A_s_min_bot,
                self._A_s_max_bot,
                self._A_s_final_bot_Positive_M,
                self._A_s_comp_top,
            ) = self.__calculate_flexural_reinforcement_ACI_318_19(M_u_max, d, d_prima)

            # Initialize bottom and top reinforcement
            self._A_s_bottom = self._A_s_final_bot_Positive_M
            self._A_s_top = self._A_s_comp_top

            # If there is a negative moment, calculate the top reinforcement
            if M_u_min < 0:
                (
                    self._A_s_min_top,
                    self._A_s_max_top,
                    self._A_s_final_top_Negative_M,
                    self._A_s_comp_bot,
                ) = self.__calculate_flexural_reinforcement_ACI_318_19(abs(M_u_min), d_prima, d)

                # Adjust reinforcement areas based on positive and negative moments
                self._A_s_bottom = max(self._A_s_final_bot_Positive_M, self._A_s_comp_bot)
                self._A_s_top = max(self._A_s_comp_top, self._A_s_final_top_Negative_M)

            # Design bottom reinforcement
            section_rebar_bot = Rebar(self)
            self.flexure_design_results_bot = section_rebar_bot.longitudinal_rebar_ACI_318_19(self._A_s_bottom)
            best_design = section_rebar_bot.longitudinal_rebar_design

            # Extract bar information
            d_b1_bot=best_design["d_b1"]
            d_b2_bot=best_design["d_b2"]
            d_b3_bot=best_design["d_b3"]
            d_b4_bot=best_design["d_b4"]
            n_1_bot=best_design["n_1"]
            n_2_bot=best_design["n_2"]
            n_3_bot=best_design["n_3"]
            n_4_bot=best_design["n_4"]
            total_as_adopted_bot = best_design["total_as"]
            total_bars_bot=n_1_bot+n_2_bot+n_3_bot+n_4_bot
            clearing_spacing_bot = best_design["clear_spacing"]


            # Set rebar information to section
            self.set_longitudinal_rebar_bot(n_1_bot, d_b1_bot, n_2_bot, d_b2_bot, 
                                n_3_bot, d_b3_bot, n_4_bot, d_b4_bot, 
                                total_as_adopted_bot, total_bars_bot, clearing_spacing_bot)

            rec_mec_calculo = self.c_c + self._stirrup_d_b + self._bot_rebar_centroid

            # Design top reinforcement
            if self._A_s_top > 0:
                section_rebar_top = Rebar(self)
                self.flexure_design_results_top = section_rebar_top.longitudinal_rebar_ACI_318_19(self._A_s_top)
                best_design_top = section_rebar_top.longitudinal_rebar_design

                # Extract bar information for top reinforcement
                d_b1_top=best_design_top["d_b1"]
                d_b2_top=best_design_top["d_b2"]
                d_b3_top=best_design_top["d_b3"]
                d_b4_top=best_design_top["d_b4"]
                n_1_top=best_design_top["n_1"]
                n_2_top=best_design_top["n_2"]
                n_3_top=best_design_top["n_3"]
                n_4_top=best_design_top["n_4"]
                total_as_adopted_top=n_1_top+n_2_top+n_3_top+n_4_top
                total_bars_top = best_design_top["total_as"]
                clearing_spacing_top = best_design_top["clear_spacing"]

                # Set rebar information to section
                self.set_longitudinal_rebar_top(n_1_top, d_b1_top, n_2_top, d_b2_top, 
                                    n_3_top, d_b3_top, n_4_top, d_b4_top, 
                                    total_as_adopted_top, total_bars_top, clearing_spacing_top)

                d_prima_calculo = self.c_c + self._stirrup_d_b + self._top_rebar_centroid
            else:
                # If no top reinforcement is required
                d_prima_calculo = d_prima
                total_as_adopted_top = 0 * inch**2
                clearing_spacing_top = self._width - 2 * self.c_c - 2 * self._stirrup_d_b
                # Set rebar information to section
                self.set_longitudinal_rebar_top(0, 0*mm, 0, 0*mm, 
                                    0, 0*mm, 0, 0*mm,total_as_adopted_top, 0, clearing_spacing_top)

            # Update error for iteration
            Err = max(abs(rec_mec_calculo - rec_mec), abs(d_prima_calculo - d_prima))
            rec_mec = rec_mec_calculo
            d_prima = d_prima_calculo

        # Return results as a DataFrame
        results = {
            "Bottom_As_adopted": self._total_as_b.to("inch**2"),
            "Bottom separation of bars": self._clear_spacing_b.to("inch"),
            "As_compression_adopted": self._total_as_t.to("inch**2"),
            "Top separation of bars": self._clear_spacing_t.to("inch"),
        }
        return pd.DataFrame([results], index=[0])

    def design_flexure_EN_1992(self, M_u: float) -> None:
        pass

    def design_flexure(self) -> pd.DataFrame:
        """
        Designs flexural reinforcement for the beam using the provided forces and design code.
        Identifies the limiting cases for top and bottom reinforcement, designs for those cases, 
        and then checks flexural capacity for all forces.
        
        Returns
        -------
        DataFrame
            A DataFrame summarizing the flexural design results for all forces.
        """
        if not self.node or not self.node.forces:
            raise ValueError("No Node or forces list associated with this beam.")

        self._flexure_results_list = []  # Store results for each force
        self._flexure_results_detailed_list = {}  # Store detailed results by force ID

        # Initialize limiting cases
        max_M_y_top = 0 * kN * m  # For negative M_y (top reinforcement design)
        max_M_y_bot = 0 * kN * m  # For positive M_y (bottom reinforcement design)

        # Identify the limiting cases
        for force in self.node.forces:
            # For top reinforcement, consider the minimum (most negative) moment
            if force.M_y < max_M_y_top:
                max_M_y_top = force.M_y
            # For bottom reinforcement, consider the maximum positive moment
            if force.M_y > max_M_y_bot:
                max_M_y_bot = force.M_y

        # Design flexural reinforcement for the limiting cases
        if self.concrete.design_code == "ACI 318-19":
            # Only design for top if there are negative moments
            top_result = None
            if max_M_y_top < 0 * kN * m:
                top_result = self.design_flexure_ACI_318_19(max_M_y_top)

            bot_result = self.design_flexure_ACI_318_19(max_M_y_bot)
        else:
            raise ValueError(f"Longitudinal design method not implemented "
                            f"for concrete type: {type(self.concrete).__name__}")

        # Store the limiting case designs
        self._limiting_case_top = top_result
        self._limiting_case_bottom = bot_result

        # Assign the designed reinforcement to the section (only if top reinforcement is required)
        self.set_flexure_rebar(top_result['As'] if top_result else None, bot_result['As'])

        # Check flexural capacity for all forces with the assigned reinforcement
        for force in self.node.forces:
            result = self.check_flexure_ACI_318_19(force)  # Assuming ACI 318-19 for simplicity
            self._flexure_results_list.append(result)

            # Store detailed results for each force
            self._flexure_results_detailed_list[force.id] = {
                'forces': self._forces_flexure.copy(),
                'min_max': self._data_min_max.copy(),
                'flexure_capacity_top': self._flexure_capacity_top.copy(),
                'flexure_capacity_bottom': self._flexure_capacity_bot.copy(),
            }

        # Compile all results into a single DataFrame
        all_results = pd.DataFrame(self._flexure_results_list)

        # Mark flexure as checked
        self._flexure_checked = True

        return all_results


    def check_flexure_ACI_318_19(self, Force:Forces, A_s:PlainQuantity = 0*cm**2) -> None:
        pass

    def _initialize_dicts_ACI_318_19_flexure(self) -> None:
        """Initialize the dictionaries used in check and design methods."""
        self._materials_flexure = {
            "Materials": [
                "Section Label",
                "Concrete strength",
                "Steel reinforcement yield strength",
                "Concrete density",
                "Normalweight concrete",
                "Safety factor for bending"
            ],
            "Variable": ["","fc", "fy", "γc", "λ", "Øt"],
            "Value": [self.label, round(self.concrete.f_c.to('MPa').magnitude,2), 
                      round(self.steel_bar.f_y.to('MPa').magnitude,2),round(self.concrete.density.to('kg/m**3').magnitude,1),
                       self.settings.get_setting('lambda'), self.settings.get_setting('phi_t')],
            "Unit": ["", "MPa", "MPa", "kg/m³", "", ""]
        }
        self._geometry_flexure = {
            "Geometry": [
                "Section height",
                "Section width",
                "Clear cover",
                "Mechanical top cover",
                "Mechanical bottom cover",
            ],
            "Variable": ["h", "b", "cc", "cm,top", "cm,bot"],
            #TODO: ver bien tema As de armadura traccionada que podria ser superior o inferior.
            "Value": [self.height.to('cm').magnitude, self.width.to('cm').magnitude, self.c_c.to('cm').magnitude,
                       self._c_mec_top.to('cm').magnitude, self._c_mec_bot.to('cm').magnitude],
            "Unit": ["cm", "cm", "cm", "cm", "cm"]
        }
        self._forces_flexure = {
            "Design forces": [
                "Top max moment",
                "Bottom max moment",
            ],
            "Variable": ["Mu,top", "Mu,bot"],
            "Value": [round(self._M_u_top.to('kN*m').magnitude,2), round(self._M_u_bot.to('kN*m').magnitude,2) ],
            "Unit": ["kNm", "kNm"]
        }
        # Min max lists
        min_spacing_top = max(self.settings.get_setting('clear_spacing'), self.settings.get_setting('vibrator size'),
                              self._d_b_max_top)
        min_spacing_bot = max(self.settings.get_setting('clear_spacing'), self._d_b_max_bot)
        min_values = [self._A_s_min_top, None, min_spacing_top, self._A_s_min_bot,
                      None,min_spacing_bot]   # Use None for items without a minimum constraint
        max_values = [None, self._A_s_max_top, None, None,
                      self._A_s_max_bot,None] # Use None for items without a maximum constraint
        current_values = [self._A_s_top, self._A_s_top, self._avaialable_s_top, self._A_s_bot, self._A_s_bot,
                          self._available_s_bot]  # Current values to check

        # Generate check marks based on the range conditions
        checks = [
            '✔️' if (min_val is None or curr >= min_val) and (max_val is None or curr <= max_val) else '❌'
            for curr, min_val, max_val in zip(current_values, min_values, max_values)
        ]
        self._data_min_max_flexure = {
            'Check': ['Minimum rebar top', 'Maximum rebar top', 'Minimum spacing top','Minimum rebar bottom', 
                      'Maximum rebar bottom', 'Minimum spacing bottom'],
            'Unit': ['cm²', 'cm²','cm²','cm²','mm', 'mm'],
            'Value': [self._A_s_top.to('cm**2').magnitude, self._A_s_top.to('cm**2').magnitude,
            self._avaialable_s_top.to('mmm').magnitude, self._A_s_bot.to('cm**2').magnitude, 
            self._A_s_bot.to('cm**2').magnitude,self._avaialable_s_bot.to('mmm').magnitude,],
            'Min.': [round(self._A_s_min_top.to('cm**2').magnitude,2), "", min_spacing_top.to('mm').magnitude,
                     round(self._A_s_min_bot.to('cm**2').magnitude,2), "", min_spacing_bot.to('mm').magnitude],
            'Max.': ["", round(self._A_s_max_top.to('cm**2').magnitude,2), "", "",
                     round(self._A_s_max_bot.to('cm**2').magnitude,2), ""],
            'Ok?': checks
        }
        a_d_top = self._a_top/self._d_top
        a_d_bot = self._a_bot/self._d_bot
        check_DCR_top = '✔️' if self._DCR_top < 1 else '❌'
        check_DCR_bot = '✔️' if self._DCR_bot < 1 else '❌'
        self._flexure_capacity_top = {
            "Top reinforcement check": [
                "First layer bars",
                "Second layer bars",
                "Effective height",
                "Depth of equivalent strength block ratio",
                "Minimum rebar reinforcing",
                "Required rebar reinforcing",
                "Defined rebar reinforcing",
                "Longitudinal reinforcement ratio",
                "Total flexural strength", 
                "Demand Capacity Ratio"
            ],
            "Variable": ["n1+n2", "n3+n4", "d", "a/d", "As,min","As,req","As", "ρl", "ØMn", "DCR"],
            "Value": ["", "", self._d_top.to('cm').magnitude,
                    a_d_top, round(self._A_s_min_top.to('cm**2').magnitude,2),
                    round(self._A_s_req_top.to('cm**2').magnitude,2),
                    round(self._A_s_top.to('cm**2').magnitude,2), round(self._rho_l_top.magnitude,5),
                    round(self._phi_M_n_top.to('kN*m').magnitude,2), round(self._DCR_top,2)],
            "Unit": ["", "", "cm", "", "cm²","cm²", "cm²","","kNm", check_DCR_top]
        }
        self._flexure_capacity_bot = {
            "Bottom reinforcement check": [
                "First layer bars",
                "Second layer bars",
                "Effective height",
                "Depth of equivalent strength block ratio",
                "Minimum rebar reinforcing",
                "Required rebar reinforcing",
                "Defined rebar reinforcing",
                "Longitudinal reinforcement ratio",
                "Total flexural strength", 
                "Demand Capacity Ratio"
            ],
            "Variable": ["n1+n2", "n3+n4", "d", "a/d", "As,min","As,req","As", "ρl", "ØMn", "DCR"],
            "Value": ["", "", self._d_bot.to('cm').magnitude,
                    a_d_bot, round(self._A_s_min_bot.to('cm**2').magnitude,2),
                    round(self._A_s_req_bot.to('cm**2').magnitude,2),
                    round(self._A_s_bot.to('cm**2').magnitude,2), round(self._rho_l_bot.magnitude,5),
                    round(self._phi_M_n_bot.to('kN*m').magnitude,2), round(self._DCR_bot,2)],
            "Unit": ["", "", "cm", "", "cm²","cm²", "cm²","","kNm", check_DCR_bot]
        }

    def _set_initial_conditions_aci_shear(self, Force: Forces, A_s: PlainQuantity) -> None:
        self._N_u = Force.N_x
        self._V_u = Force.V_z
        #TODO: Cambiar por bot o top según signo de momento de Force
        self._A_s = A_s
        self.settings.load_aci_318_19_settings()
        self.phi_v = self.settings.get_setting('phi_v')
        self.lambda_factor = self.settings.get_setting('lambda')
        self.f_yt = self._calculate_f_yt_aci()

    def _calculate_shear_reinforcement_aci(self) -> None:
        V_s = self._A_v * self.f_yt * self.d  # Shear contribution of reinforcement
        self._phi_V_s = self.phi_v * V_s  # Reduced shear contribution of reinforcement

    def _calculate_effective_shear_area_aci(self) -> None:
        self._A_cv = self.width * self.d  # Effective shear area
        self._rho_w = self._A_s.to('cm**2') / self._A_cv.to('cm**2')  # Longitudinal reinforcement ratio
        if self.concrete.unit_system == "metric":
            self._lambda_s = math.sqrt(2 / (1 + 0.004*self.d/mm))
        else:
            self._lambda_s = math.sqrt(2 / (1 + self.d / (10 * inch)))

    def _calculate_concrete_shear_strength_aci(self, A_s: PlainQuantity) -> None:
        f_c = self.concrete.f_c
        self._sigma_Nu = min(self._N_u / (6 * self.A_x), 0.05 * f_c)  # Axial stress influence
        if self.concrete.unit_system == "metric":
            V_cmin = 0 * kN
            if self._A_v < self._A_v_min:
                if A_s == 0*cm**2:
                    warnings.warn("Longitudinal rebar As cannot be zero if A_v is less than A_v_min.", UserWarning)
                self._k_c_min = 0.66 * self._lambda_s * self.lambda_factor * self._rho_w ** (1/3)\
                    * math.sqrt(f_c / MPa)* MPa + self._sigma_Nu
            else:
                self._k_c_min = max(0.17 * self.lambda_factor * math.sqrt(f_c / MPa) * MPa + self._sigma_Nu,
                                0.66 * self.lambda_factor * self._rho_w ** (1/3) * math.sqrt(f_c / MPa) * MPa\
                                      + self._sigma_Nu)
        else:
            V_cmin = 0 * kip
            if self._A_v < self._A_v_min:
                self._k_c_min = 8 * self._lambda_s * self.lambda_factor * self._rho_w ** (1/3) * math.sqrt(f_c / psi)\
                      * psi + self._sigma_Nu
            else:
                self._k_c_min = max(2 * self.lambda_factor * math.sqrt(f_c / psi) * psi + self._sigma_Nu,
                                8 * self.lambda_factor * self._rho_w ** (1/3) * math.sqrt(f_c / psi) * psi +\
                                      self._sigma_Nu)
        # Maximum concrete shear strength
        if self.concrete.unit_system == "metric":
            V_cmax = (0.42 * self.lambda_factor * math.sqrt(self.concrete.f_c / MPa) * MPa) * self._A_cv
        else:
            V_cmax = (5 * self.lambda_factor * math.sqrt(self.concrete.f_c / psi) * psi) * self._A_cv
        self.V_c = min(V_cmax, max(V_cmin, self._k_c_min * self._A_cv))
        self._phi_V_c = self.phi_v * self.V_c

    def _calculate_max_shear_capacity_aci(self) -> None:
        "Formula for maximum total shear capacity (V_max)"
        if self.concrete.unit_system == "metric":
            V_max = self.V_c + (0.66 * self.lambda_factor * math.sqrt(self.concrete.f_c / MPa) * MPa) * self._A_cv
        else:
            V_max = self.V_c + (8 * self.lambda_factor * math.sqrt(self.concrete.f_c / psi) * psi) * self._A_cv
        self._phi_V_max = self.phi_v * V_max
        self._max_shear_ok = self._V_u < self._phi_V_max  

    def _check_minimum_reinforcement_requirement_aci(self) -> None:
        if self.concrete.unit_system == "metric":
            if self._V_u < 0.083*self.phi_v*self.lambda_factor*math.sqrt(self.concrete.f_c / MPa) * MPa*self._A_cv:
                self._A_v_req = 0 * cm**2/m
                self._A_v_min = 0 * cm**2/m
                self._max_shear_ok = True
            elif 0.083*self.phi_v*self.lambda_factor*math.sqrt(self.concrete.f_c / MPa) * MPa*self._A_cv\
                < self._V_u < self._phi_V_max:
                self._calculate_A_v_min_ACI(self.concrete.f_c)
                self._max_shear_ok = True
            else:
                self._calculate_A_v_min_ACI(self.concrete.f_c)
                self._max_shear_ok = False
        else:
            if self._V_u < self.phi_v*self.lambda_factor*math.sqrt(self.concrete.f_c / psi) * psi*self._A_cv:
                self._A_v_req = 0 * inch**2/ft
                self._A_v_min = 0 * inch**2/ft
                self._max_shear_ok = True
                # if self._V_u != 0*kN:
                #     self._stirrup_d_b = 0*inch
            elif self.phi_v*self.lambda_factor*math.sqrt(self.concrete.f_c / psi) * psi*self._A_cv\
                < self._V_u < self._phi_V_max:
                self._calculate_A_v_min_ACI(self.concrete.f_c)
                self._max_shear_ok = True
            else:
                self._calculate_A_v_min_ACI(self.concrete.f_c)
                self._max_shear_ok = False

    def _calculate_V_s_req(self) -> None:
        self._V_s_req = self._V_u - self._phi_V_c
        self._A_v_req = max(self._V_s_req / (self.phi_v * self.f_yt * self.d), self._A_v_min)

    def _calculate_total_shear_strength_aci(self) -> None:
        self._phi_V_n = self.phi_v * (self.V_c + self._A_v * self.f_yt * self.d)
        self._FUv = (self._V_u.to('kN') / self._phi_V_n.to('kN'))

    def _calculate_rebar_spacing_aci(self) -> None:
        section_rebar = Rebar(self)
        n_legs_actual = self._stirrup_n * 2  # Ensure legs are even
        self._s_l = self._stirrup_s_l
        self._s_w = (self.width - 2 * self.c_c - self._stirrup_d_b) / (n_legs_actual - 1)
        self._s_max_l, self._s_max_w = section_rebar.calculate_max_spacing_ACI(self._V_u - self._phi_V_c, self._A_cv)
        self._s_l = max(self._s_l, 0 * inch)
        self._s_w = max(self._s_w, 0 * inch)
    
    def _compile_results_aci_shear(self, force: Forces) -> Dict[str, Any]:
        return {
            'Section Label': self.label,
            'Load Combo': force.label,
            'Av,min': self._A_v_min.to('cm ** 2 / m'),
            'Av,req': self._A_v_req.to('cm ** 2 / m'),
            'Av': self._A_v.to('cm ** 2 / m'),
            'Vu': self._V_u.to('kN'),
            'Nu': self._N_u.to('kN'),
            'ØVc': self._phi_V_c.to('kN'),
            'ØVs': self._phi_V_s.to('kN'),
            'ØVn': self._phi_V_n.to('kN'),
            'ØVmax': self._phi_V_max.to('kN'),
            'Vu<ØVmax': self._max_shear_ok,
            'Vu<ØVn': self._V_u <= self._phi_V_n,
            'DCR': self._FUv
        }

    def _calculate_A_v_min_ACI(self, f_c: PlainQuantity) -> None:
        """Calculate the minimum shear reinforcement based on unit system."""
        # 'Minimum reinforcement should be placed if the factored shear Vu 
        # is greater than half the shear capacity of the concrete,
        # reduced by 0.5ϕVc. It is assumed that minimum reinforcement is required.
        # Rebar needed, V_u > φ_v*V_c/2 for Imperial system
        f_yt = self._calculate_f_yt_aci()
        
        if self.concrete.unit_system == "metric":
            self._A_v_min = max(
                (0.062 * math.sqrt(f_c / MPa) * MPa / f_yt) * self.width,
                (0.35 * MPa / f_yt) * self.width
            )
        else:
            self._A_v_min = max(
                (0.75 * math.sqrt(f_c / psi) * psi / f_yt) * self.width,
                (50 * psi / f_yt) * self.width
            )   
       
    def _calculate_f_yt_aci(self) -> PlainQuantity:
        """Determine the yield strength of steel based on unit system."""
        if self.concrete.unit_system == "metric":
            return min(self.steel_bar.f_y, 400 * MPa)
        else:
            return min(self.steel_bar.f_y, 60 * ksi)

    def check_shear_ACI_318_19(self, force: Forces, A_s: PlainQuantity = 0 * cm ** 2) -> pd.DataFrame:
        # Set the initial variables
        self._set_initial_conditions_aci_shear(force, A_s)

        # Minimum shear reinforcement calculation
        self._calculate_A_v_min_ACI(self.concrete.f_c)
        if self._stirrup_n > 0:
            # Shear reinforcement calculations
            self._calculate_shear_reinforcement_aci()

        # Effective shear area and longitudinal reinforcement ratio
        self._calculate_effective_shear_area_aci()

        # Check if minimum reinforcement is required
        self._check_minimum_reinforcement_requirement_aci()

        # Concrete shear strength calculation
        self._calculate_concrete_shear_strength_aci(A_s)

        # Maximum total shear capacity
        self._calculate_max_shear_capacity_aci()

        # Calculate required shear reinforcement
        self._calculate_V_s_req()

        # Total shear strength
        self._calculate_total_shear_strength_aci()

        # Rebar spacing checks
        self._calculate_rebar_spacing_aci()

        # Check results and return DataFrame
        results = self._compile_results_aci_shear(force)
        self._initialize_dicts_ACI_318_19_shear()
        return pd.DataFrame([results], index=[0])

    def design_shear_ACI_318_19(self, force: Forces, A_s: PlainQuantity = 0 * cm ** 2) -> pd.DataFrame:
        # Set the initial variables
        self._set_initial_conditions_aci_shear(force, A_s)

        # Minimum shear reinforcement calculation
        self._calculate_A_v_min_ACI(self.concrete.f_c)
        # Consider that the beam has minimum reinforcement
        self._A_v = self._A_v_min

        # Effective shear area and longitudinal reinforcement ratio
        self._calculate_effective_shear_area_aci()

        # Concrete shear strength calculation
        self._calculate_concrete_shear_strength_aci(A_s)

        # Maximum total shear capacity
        self._calculate_max_shear_capacity_aci()

        # Check if minimum reinforcement is required
        self._check_minimum_reinforcement_requirement_aci()

        # Calculate required shear reinforcement
        self._calculate_V_s_req()

        # Shear reinforcement calculations
        section_rebar = Rebar(self)
        section_rebar.transverse_rebar(self._A_v_req, self._V_s_req)
        best_design = section_rebar.transverse_rebar_design
        self._s_l = best_design['s_l']
        self._s_w = best_design['s_w']
        self._s_max_l = best_design['s_max_l']
        self._s_max_w = best_design['s_max_w']
        self.set_transverse_rebar(best_design['n_stir'], best_design['d_b'], best_design['s_l'])
        self._A_v = best_design['A_v']
        self._A_v = best_design['A_v']
        V_s = self._A_v * self.f_yt * self.d  # Shear contribution of reinforcement
        self._phi_V_s = self.phi_v * V_s  # Reduced shear contribution of reinforcement

        # Total shear strength
        self._calculate_total_shear_strength_aci()
        self._FUv = (self._V_u.to('kN') / self._phi_V_n.to('kN'))

        # Design results and return DataFrame
        results = self._compile_results_aci_shear(force)
        self._initialize_dicts_ACI_318_19_shear()
        return pd.DataFrame([results], index=[0])

# ======== EN-1992-2004 methods =========

    def _initialize_variables_EN_1992_2004(self, Force: Forces, A_s: PlainQuantity) -> None:
        if isinstance(self.concrete, Concrete_EN_1992_2004):
            # Set the initial variables
            self._N_Ed = Force.N_x
            self._V_Ed_1 = Force.V_z  # Consider the same shear at the edge of support and in d
            self._V_Ed_2 = Force.V_z  # Consider the same shear at the edge of support and in d
            self._A_s = A_s

            # Load settings for gamma factors
            self.settings.load_en_1992_2004_settings()
            self.settings.load_en_1992_2004_settings()
            self._alpha_cc = self.settings.get_setting('alpha_cc')
            self._gamma_c = self.settings.get_setting('gamma_c')
            self._gamma_s = self.settings.get_setting('gamma_s')
            self._f_ywk = self._f_yk
            self._f_ywd = self._f_ywk/self._gamma_s
            self._f_ywk = self._f_yk
            self._f_ywd = self._f_ywk/self._gamma_s
            self._f_cd = self._alpha_cc*self._f_ck/self._gamma_c

            # Minimum shear reinforcement calculation
            self._alpha = math.radians(90)
            rho_min = 0.08*math.sqrt(self._f_ck.to('MPa').magnitude) / (self._f_ywk)*MPa
            self._A_v_min = rho_min * self.width * math.sin(self._alpha)
            # Compression stress, positive
            self._A_p = 0*cm**2 # No prestressing for now
            self._rho_l = min((self._A_s + self._A_p) / (self.width * self.d), 0.02)
            # Shear calculation for sections without rebar
            self._k_value = min(1 + math.sqrt(200 * mm / self.d), 2)
            # Positive of compression
            self._sigma_cp = min(self._N_Ed / self.A_x, 0.2*self._f_cd)

    def _shear_without_rebar_EN_1992_2004(self) -> PlainQuantity:
        self._stirrup_d_b = 0*mm

        self._theta = 0
        # Total shear capacity without rebar
        C_rdc = 0.18/self._gamma_c
        v_min = 0.035*self._k_value**(3/2)*math.sqrt(self._f_ck.to('MPa').magnitude)
        k_1 = 0.15
        V_Rd_c_min = ((v_min+k_1*self._sigma_cp.to('MPa').magnitude)* self.width * self.d * MPa).to('kN')
        V_Rd_c = ((C_rdc*self._k_value*(100*self._rho_l*self._f_ck.to('MPa').magnitude)**(1/3)*MPa\
                  +k_1*self._sigma_cp.to('MPa'))* self.width * self.d).to('kN')        
        return max(V_Rd_c_min, V_Rd_c)
        
    def check_shear_EN_1992_2004(self, Force:Forces, A_s:PlainQuantity = 0*cm**2) -> DataFrame:
        if isinstance(self.concrete, Concrete_EN_1992_2004):
            # Initialize all the code related variables
            self._initialize_variables_EN_1992_2004(Force,A_s)            
            
            if self._stirrup_n == 0:
                # Calculate V_Rd_c
                self._V_Rd_c = self._shear_without_rebar_EN_1992_2004()
                # According to EN1992-1-1 §6.2.1(4) minimum shear reinforcement should nevertheless be provided
                # according to EN1992-1-1 §9.2.2. The minimum shear reinforcement may be omitted in members where
                # transverse redistribution of loads is possible (such as slabs) and members of minor importance
                # which do not contribute significantly to the overall resistance and stability of the structure.
                self._A_v_req = self._A_v_min
                #Maximum shear capacity is the same as the concrete capacity
                self._V_Rd = self._V_Rd_c
                self._V_Rd_max = self._V_Rd
                self._max_shear_ok = self._V_Ed_1 <= self._V_Rd_max

            else:
                # Shear reinforcement calculations
                d_bs = self._stirrup_d_b
                s_l = self._stirrup_s_l
                n_legs = self._stirrup_n*2
                self._A_s = A_s
                A_db = (d_bs ** 2) * math.pi / 4  # Area of one stirrup leg
                A_vs = n_legs * A_db  # Total area of stirrups
                self._A_v = A_vs / s_l  # Stirrup area per unit length
                # Total shear strength with rebar
                alpha_cw = 1  # Non-prestressed members or members subject to tensile stress due to axial force
                v_1 = 0.6 * (1 - self._f_ck.to('MPa').magnitude / 250)  # Strength reduction factor for concrete struts
                z = 0.9 * self.d  # Lever arm

                # The θ angle is lmited between 21,8° ≤ θ ≤ 45°(1 ≤ cot(θ) ≤ 2.5)
                # Check the minimum strut angle θ = 21.8° (cot(θ) = 2.5)
                theta_min = math.radians(21.8)
                cot_theta_min = 1 / math.tan(theta_min)

                V_Rd_max_min_angle = (alpha_cw * self.width * z * v_1 * self._f_cd / (cot_theta_min +
                                                                                       math.tan(theta_min))).to('kN')
                debug(V_Rd_max_min_angle, cot_theta_min, math.tan(theta_min))

                if self._V_Ed_1 <= V_Rd_max_min_angle:
                    # If within the minimum angle
                    self._theta = theta_min
                    self._cot_theta = cot_theta_min
                    self._V_Rd_max = V_Rd_max_min_angle
                    self._max_shear_ok = True
                else:
                    # Check the maximum strut angle θ = 45° (cot(θ) = 1.0)
                    theta_max = math.radians(45)
                    cot_theta_max = 1 / math.tan(theta_max)
                    V_Rd_max_max_angle: PlainQuantity = (alpha_cw * self.width * z * v_1 * self._f_cd / (cot_theta_max +
                                                                                           math.tan(theta_max))).to('kN')

                    if self._V_Ed_1 > V_Rd_max_max_angle:
                        self._theta = theta_max
                        self._cot_theta = 1 / math.tan(self._theta)
                        self._V_Rd_max = V_Rd_max_max_angle
                        self._max_shear_ok = False
                    else:
                        self._max_shear_ok = True
                        # Determine the angle θ of the strut based on the shear force
                        self._theta = 0.5 * math.asin((self._V_Ed_1 / V_Rd_max_max_angle))
                        debug(self._theta)
                        self._cot_theta = 1 / math.tan(self._theta)
                        self._V_Rd_max = (alpha_cw * self.width * z * v_1 * self._f_cd / (self._cot_theta +
                                                                                           math.tan(self._theta))).to('kN')
                # Required shear reinforcing area
                self._A_v_req = max((self._V_Ed_2 / (z * self._f_ywd * self._cot_theta)), self._A_v_min)
                self._V_Rd_s = (self._A_v * z * self._f_ywd * self._cot_theta)
                #Maximum shear capacity is the same as the steel capacity
                self._V_Rd = self._V_Rd_s

                # Rebar spacing checks
                section_rebar = Rebar(self)
                n_legs_actual = self._stirrup_n * 2      # Ensure legs are even
                self._s_l = self._stirrup_s_l
                self._s_w = (self.width - 2 * self.c_c - self._stirrup_d_b) / (n_legs_actual - 1) 
                self._s_max_l, self._s_max_w =\
                      section_rebar.calculate_max_spacing_EN_1992_2004(self._alpha)

            self._DCRv = (self._V_Ed_2.to('kN') / self._V_Rd.to('kN'))
            # Design results
            results = {
                'Label': self.label, #Beam label
                'Av,min': self._A_v_min.to('cm ** 2 / m'),  # Minimum shear reinforcement area
                'Av,req': self._A_v_req.to('cm ** 2 / m'), # Required shear reinforcing area
                'Av': self._A_v.to('cm ** 2 / m'),  # Provided stirrup reinforcement per unit length
                'VEd,1': self._V_Ed_1.to('kN'), # Max Vu for the design at the support
                'VEd,2': self._V_Ed_2.to('kN'), # Max Vu for the design at d from the support
                'VRd,c': self._V_Rd_c.to('kN'),  # Concrete contribution to shear capacity
                'VRd,s': self._V_Rd_s.to('kN'),  # Reinforcement contribution to shear capacity
                'VRd': self._V_Rd.to('kN'),  # Total shear capacity
                'VRd,max': self._V_Rd_max.to('kN'),  # Maximum shear capacity
                'VEd,1<VRd,max': self._max_shear_ok,  # Check if applied shear is within max shear capacity
                'VEd,2<VRd': self._V_Ed_2 <= self._V_Rd,  # Check if applied shear is within total capacity
                "DCR" :  self._DCRv
            }
            self._initialize_dicts_EN_1992_2004()
            return pd.DataFrame([results], index=[0])
        else:
            raise ValueError("Concrete type is not compatible with EHE-08 shear check.")
  
    def design_shear_EN_1992_2004(self, Force:Forces, A_s:PlainQuantity = 0*cm**2) -> None:
        return None

    # Factory method to select the shear design method
    def design_shear(self, A_s: PlainQuantity = 0*cm**2) -> DataFrame:
        if not self.node or not self.node.forces:
            raise ValueError("No Node or forces list associated with this beam.")


        self._shear_results_list = []  # Store individual results for each force
        self._shear_results_detailed_list = {}  # Store detailed results by force ID
        max_A_v_req = 0*cm # Track the maximum A_v_req to identify the limiting case

        for force in self.node.forces:
            if self.concrete.design_code=="ACI 318-19":
                result =  self.design_shear_ACI_318_19(force, A_s)
            elif self.concrete.design_code=="EN 1992-2004":
                result =  self.design_shear_EN_1992_2004(force, A_s)
            else:
                raise ValueError(f"Shear design method not implemented for concrete type:"\
                    f"{type(self.concrete).__name__}")
            self._shear_results_list.append(result)
            self._shear_results_detailed_list[force.id] = {
                'forces': self._forces_shear.copy(),
                'shear_reinforcement': self._shear_reinforcement.copy(),
                'min_max': self._data_min_max_shear.copy(),
                'shear_concrete': self._shear_concrete.copy(),
            }
            # Check if this result is the limiting case
            current_A_v_req = result['Av,req'][0]
            if current_A_v_req > max_A_v_req:
                max_A_v_req = current_A_v_req
                self._limiting_case_shear = result
                self._limiting_case_shear_details = self._shear_results_detailed_list[force.id]

                # Update shear design results for the worst case
                section_rebar = Rebar(self)
                self.shear_design_results = section_rebar.transverse_rebar(self._A_v_req, self._V_s_req)
                self._best_rebar_design = section_rebar.transverse_rebar_design

        # Compile all results into a single DataFrame
        all_results = pd.concat(self._shear_results_list, ignore_index=True)

        # Identify the most limiting case by Av,required
        self.limiting_case_shear = all_results.loc[all_results['Av,req'].idxmax()]  # Select row with highest Av,req
        # Mark shear as checked
        self._shear_checked = True  
        return all_results
    
    # Factory method to select the shear check method
    def check_shear(self, A_s: PlainQuantity = 0*cm**2) -> DataFrame:
        if not self.node or not self.node.forces:
            raise ValueError("No Node or forces list associated with this beam.")


        self._shear_results_list = []  # Store individual results for each force
        self._shear_results_detailed_list = {}  # Store detailed results by force ID
        max_dcr = 0  # Track the maximum DCR to identify the limiting case

        for force in self.node.forces:
            # Select the method based on design code
            if self.concrete.design_code=="ACI 318-19":
                result = self.check_shear_ACI_318_19(force, A_s)
            elif self.concrete.design_code=="EN 1992-2004":
                result =  self.check_shear_EN_1992_2004(force, A_s)
            else:
                raise ValueError(f"Shear design method not implemented for concrete type: {type(self.concrete).__name__}")  # noqa: E501
            self._shear_results_list.append(result)
            self._shear_results_detailed_list[force.id] = {
                'forces': self._forces_shear.copy(),
                'shear_reinforcement': self._shear_reinforcement.copy(),
                'min_max': self._data_min_max_shear.copy(),
                'checks_pass': self._all_shear_checks_passed,
                'shear_concrete': self._shear_concrete.copy(),
            }

            # Check if this result is the limiting case
            current_dcr = result['DCR'][0]
            if current_dcr > max_dcr:
                max_dcr = current_dcr
                self._limiting_case_shear = result
                self._limiting_case_shear_details = self._shear_results_detailed_list[force.id]

        # Compile all results into a single DataFrame
        all_results = pd.concat(self._shear_results_list, ignore_index=True)

        # Identify the most limiting case by Demand-to-Capacity Ratio (DCR) or other criteria
        self.limiting_case_shear = all_results.loc[all_results['DCR'].idxmax()]  # Select row with highest DCR

        self._shear_checked = True  # Mark shear as checked
        return all_results

    def _initialize_dicts_ACI_318_19_shear(self) -> None:
        """Initialize the dictionaries used in check and design methods."""
        self._materials_shear = {
            "Materials": [
                "Section Label",
                "Concrete strength",
                "Steel reinforcement yield strength",
                "Concrete density",
                "Normalweight concrete",
                "Safety factor for shear"
            ],
            "Variable": ["","fc", "fy", "wc", "λ", "Øv"],
            "Value": [self.label, round(self.concrete.f_c.to('MPa').magnitude,2), 
                      round(self.steel_bar.f_y.to('MPa').magnitude,2),round(self.concrete.density.to('kg/m**3').magnitude,1),
                       self.settings.get_setting('lambda'), self.settings.get_setting('phi_v')],
            "Unit": ["", "MPa", "MPa", "kg/m³", "", ""]
        }
        self._geometry_shear = {
            "Geometry": [
                "Section height",
                "Section width",
                "Clear cover",
                "Longitudinal tension rebar",
            ],
            "Variable": ["h", "b", "cc", "As"],
            #TODO: ver bien tema As de armadura traccionada que podria ser superior o inferior.
            "Value": [self.height.to('cm').magnitude, self.width.to('cm').magnitude, self.c_c.to('cm').magnitude,
                       round(self._A_s.to('cm**2').magnitude,2)],
            "Unit": ["cm", "cm", "cm", "cm²"]
        }
        self._forces_shear = {
            "Design forces": [
                "Axial, positive for compression",
                "Shear",
            ],
            "Variable": ["Nu", "Vu"],
            "Value": [round(self._N_u.to('kN').magnitude,2), round(self._V_u.to('kN').magnitude,2) ],
            "Unit": ["kN", "kN"]
        }
        # Min max lists
        db_min = 10 * mm if self.concrete.unit_system == "metric" else 3 / 8 * inch
        min_values = [None, None, self._A_v_min, db_min]   # Use None for items without a minimum constraint
        max_values = [self._s_max_l, self._s_max_w, None, None]  # Use None for items without a maximum constraint
        current_values = [self._s_l, self._s_w, self._A_v, self._stirrup_d_b]  # Current values to check

        # Generate check marks based on the range conditions
        checks = [
            '✔️' if (min_val is None or curr >= min_val) and (max_val is None or curr <= max_val) else '❌'
            for curr, min_val, max_val in zip(current_values, min_values, max_values)
        ]
        self._all_shear_checks_passed = all(check == '✔️' for check in checks)
        self._data_min_max_shear = {
            'Check': ['Stirrup spacing along length', 'Stirrup spacing along width', 'Minimum shear reinforcement',
                       'Minimum rebar diameter'],
            'Unit': ['cm', 'cm', 'cm²/m', 'mm'],
            'Value': [round(self._s_l.to('cm').magnitude,2), round(self._s_w.to('cm').magnitude,2),
            round(self._A_v.to('cm**2/m').magnitude,2), round(self._stirrup_d_b.magnitude,0)],
            'Min.': ["", "", round(self._A_v_min.to('cm**2/m').magnitude,2), round(db_min.magnitude,0)],
            'Max.': [round(self._s_max_l.to('cm').magnitude,2), round(self._s_max_w.to('cm').magnitude,2), "", ""],
            'Ok?': checks
        }
        self._shear_reinforcement = {
            "Shear reinforcement strength": [
                "Number of stirrups",
                "Stirrup diameter",
                "Stirrup spacing",
                "Effective height",
                "Minimum shear reinforcing",
                "Required shear reinforcing",
                "Defined shear reinforcing",
                "Shear rebar strength"
            ],
            "Variable": ["ns", "db", "s", "d", "Av,min","Av,req","Av", "ØVs"],
            "Value": [self._stirrup_n, self._stirrup_d_b.to('mm').magnitude, self._stirrup_s_l.to('cm').magnitude,
                    self.d.to('cm').magnitude, round(self._A_v_min.to('cm**2/m').magnitude,2),
                    round(self._A_v_req.to('cm**2/m').magnitude,2),
                    round(self._A_v.to('cm**2/m').magnitude,2),
                    round(self._phi_V_s.to('kN').magnitude,2)],
            "Unit": ["", "mm", "cm", "cm", "cm²/m","cm²/m", "cm²/m","kN"]
        }
        check_max = '✔️' if self._max_shear_ok else '❌'
        check_FU = '✔️' if self._FUv < 1 else '❌'
        self._shear_concrete: dict[str, list[Union[str, float, None]]] = {
            "Shear strength": [
                "Effective shear area",
                "Longitudinal reinforcement ratio",
                "Size modification factor",
                "Axial stress",
                "Concrete effective shear stress",
                "Concrete strength",
                "Maximum shear strength",
                "Total shear strength", 
                "Max shear check",
                "Demand Capacity Ratio"
            ],
            "Variable": ["Acv", "ρw", "λs", "σNu", "kc", "ØVc", "ØVmax", "ØVn", "" ,"DCR"],
            "Value": [round(self._A_cv.to('cm**2').magnitude,2),
                      round(self._rho_w.magnitude,5),round(self._lambda_s,3),
                      round(self._sigma_Nu.to('MPa').magnitude,2), round(self._k_c_min.to('MPa').magnitude,2),
                      round(self._phi_V_c.to('kN').magnitude,2), round(self._phi_V_max.to('kN').magnitude,2), 
                      round(self._phi_V_n.to('kN').magnitude,2), check_max, round(self._FUv,2)],
            "Unit": ["cm²", "", "", "MPa", "MPa", "kN", "kN", "kN", "", check_FU]
        }
    
    def _initialize_dicts_EN_1992_2004(self) -> None:
        if isinstance(self.concrete, Concrete_EN_1992_2004):
            """Initialize the dictionaries used in check and design methods."""
            self._materials_shear = {
                "Materials": [
                "Section Label",
                "Concrete strength",
                "Steel reinforcement yield strength",
                "Safety factor for concrete",
                "Safety factor for steel",
                "Coefficient for long term effects and loading effects"
                ],
            "Variable": ["","fck", "fywk", "γc", "γs", "αcc"],
                "Value": [self.label, round(self.concrete.f_ck.to('MPa').magnitude,2),
                        round(self.steel_bar.f_y.to('MPa').magnitude,2),
                        self._gamma_c, self._gamma_s, self._alpha_cc
                        ],
                "Unit": ["", "MPa", "MPa", "","",""]
            }
            self._geometry_shear = {
                    "Geometry": [
                    "Section height",
                    "Section width",
                    "Clear cover",
                    "Longitudinal tension rebar",
                ],
                "Variable": ["h", "b", "rgeom", "As"],
                #TODO: ver bien tema As de armadura traccionada que podria ser superior o inferior.
                "Value": [self.height.to('cm').magnitude, self.width.to('cm').magnitude, self.c_c.to('cm').magnitude,
                        round(self._A_s.to('cm**2').magnitude,2)],
                "Unit": ["cm", "cm", "cm", "cm²"]
            }
            self._forces_shear = {
                "Design forces": [
                    "Axial, positive for compression",
                    "Shear",
                ],
                "Variable": ["NEd", "VEd,2"],
                "Value": [round(self._N_Ed.to('kN').magnitude,2), round(self._V_Ed_2.to('kN').magnitude,2)],
                "Unit": ["kN", "kN"]
            }
            # Min max lists
            min_values = [None, None, self._A_v_min]   # Use None for items without a minimum constraint
            max_values = [self._s_max_l, self._s_max_w, None]  # Use None for items without a maximum constraint
            current_values = [self._s_l, self._s_w, self._A_v]  # Current values to check

            # Generate check marks based on the range conditions
            checks = [
                '✔️' if (min_val is None or curr >= min_val) and (max_val is None or curr <= max_val) else '❌'
                for curr, min_val, max_val in zip(current_values, min_values, max_values)
            ]
            self._all_shear_checks_passed = all(check == '✔️' for check in checks)
            self._data_min_max_shear = {
                'Check': ['Stirrup spacing along length', 'Stirrup spacing along width', 'Minimum shear reinforcement'],
                'Unit': ['cm', 'cm', 'cm²/m'],
                'Valor': [round(self._s_l.to('cm').magnitude,2), round(self._s_w.to('cm').magnitude,2),
                round(self._A_v.to('cm**2/m').magnitude,2)],
                'Min.': ["", "", round(self._A_v_min.to('cm**2/m').magnitude,2)],
                'Max.': [round(self._s_max_l.to('cm').magnitude,2), round(self._s_max_w.to('cm').magnitude,2), ""],
                'Ok?': checks
            }
            self._shear_reinforcement = {
                    "Shear reinforcement strength": [
                    "Number of stirrups",
                    "Stirrup diameter",
                    "Stirrup spacing",
                    "Effective height",
                    "Minimum shear reinforcing",
                    "Required shear reinforcing",
                    "Defined shear reinforcing",
                    "Shear rebar strength"
                ],
                "Variable": ["ns", "db", "s", "d", "Asw,min","Asw,req","Asw", "VRd,s"],
                "Value": [self._stirrup_n, self._stirrup_d_b.to('mm').magnitude, self._stirrup_s_l.to('cm').magnitude,
                        self.d.to('cm').magnitude, round(self._A_v_min.to('cm**2/m').magnitude,2),
                        round(self._A_v_req.to('cm**2/m').magnitude,2),
                        round(self._A_v.to('cm**2/m').magnitude,2),
                        round(self._V_Rd_s.to('kN').magnitude,2)],
                "Unit": ["", "mm", "cm", "cm", "cm²/m","cm²/m", "cm²/m","kN"]
            }
            check_max = '✔️' if self._max_shear_ok else '❌'
            check_DCR = '✔️' if self._DCRv < 1 else '❌'
            self._shear_concrete = {
                    "Shear strength": [
                    "Longitudinal reinforcement ratio",
                    'k value',
                    "Axial stress",
                    "Concrete strut angle",
                    "Concrete strength",
                    "Maximum shear strength",
                    "Total shear strength", 
                    "Max shear check",
                    "Demand Capacity Ratio"
                ],
                "Variable": ["ρl", "k", "σcd","Θ","VRd,c", "VRd,max", "VRd","" ,"DCR"],
                "Value": [round(self._rho_l.magnitude,4),
                        round(self._k_value,2),round(self._sigma_cp.to('MPa').magnitude,2),
                        round(math.degrees(self._theta),1),
                        round(self._V_Rd_c.to('kN').magnitude,2), round(self._V_Rd_max.to('kN').magnitude,2), 
                        round(self._V_Rd.to('kN').magnitude,2), check_max, round(self._DCRv,2)],
                "Unit": ["", "", "MPa", "deg", "kN", "kN", "kN", "", check_DCR]
            }
    # Beam results for Jupyter Notebook
    @property
    def data(self) -> None:
        markdown_content = f"Beam {self.label}, $b$={self.width.to('cm')}"\
                         f", $h$={self.height.to('cm')}, $c_{{c}}$={self.c_c.to('cm')}, \
                            Concrete {self.concrete.name}, Rebar {self.steel_bar.name}."
        self._md_data = markdown_content
        # Display the combined content
        display(Markdown(markdown_content))  # type: ignore

        return None
    
    @property
    def flexure_results(self) -> None:
        if not self._flexure_checked:
            warnings.warn("Flexural design has not been performed yet. Call check_flexure or "
                        "design_flexure first.", UserWarning)
            self._md_flexure_results = "Flexural results are not available."
            return None

        # Use limiting case results
        result_data = self._limiting_case_flexure_details
        top_reinforcement = result_data['top_reinforcement']
        bottom_reinforcement = result_data['bottom_reinforcement']
        limiting_forces = result_data['forces']
        flexure_capacity = result_data['flexure_capacity']

        # Create FUFormatter instance and format FU value
        formatter = Formatter()
        formatted_DCR_top = formatter.DCR(flexure_capacity['Value'][0])
        formatted_DCR_bottom = formatter.DCR(flexure_capacity['Value'][1])

        # Format top and bottom reinforcement details
        rebar_top = f"{int(top_reinforcement['Value'][0])}Ø{top_reinforcement['Value'][1]}"
        area_top = top_reinforcement['Value'][2]
        moment_top = limiting_forces['Value'][0]
        capacity_top = flexure_capacity['Value'][0]

        rebar_bottom = f"{int(bottom_reinforcement['Value'][0])}Ø{bottom_reinforcement['Value'][1]}"
        area_bottom = bottom_reinforcement['Value'][2]
        moment_bottom = limiting_forces['Value'][1]
        capacity_bottom = flexure_capacity['Value'][1]

        # Construct markdown output
        markdown_content = (
            f"Bottom longitudinal rebar  {rebar_bottom}, $A_s.bot$ = {area_bottom} cm², "
            f"$M_u$ = {moment_bottom} kNm, $\\phi M_n$ = {capacity_bottom} kNm, "
            f"DCR = {formatted_DCR_bottom}\n"
            f"Top longitudinal rebar  {rebar_top}, $A_s.top$ = {area_top} cm², "
            f"$M_u$ = {moment_top} kNm, $\\phi M_n$ = {capacity_top} kNm, "
            f"DCR = {formatted_DCR_top}"
        )

        self._md_flexure_results = markdown_content
        display(Markdown(markdown_content))

    @property
    def shear_results(self) -> None:
        if not self._shear_checked:
            warnings.warn("Shear design has not been performed yet. Call check_shear or "
                          "design_shear first.", UserWarning)
            self._md_shear_results = "Shear results are not available."
            return None
        # Use limiting case results
        result_data = self._limiting_case_shear_details
        limiting_reinforcement = result_data['shear_reinforcement']
        limiting_forces = result_data['forces']
        limiting_shear_concrete = result_data['shear_concrete']

        # Create FUFormatter instance and format FU value
        formatter = Formatter()
        formatted_DCR = formatter.DCR(limiting_shear_concrete['Value'][-1])
        if self._A_v == 0*cm:
            rebar_v = "not assigned"
        else:
            rebar_v = f"{int(limiting_reinforcement['Value'][0])}eØ{limiting_reinforcement['Value'][1]}/"\
                    f"{limiting_reinforcement['Value'][2]} cm"
        # Limitng cases checks 
        warning = "⚠️ Some checks failed, see detailed results." if not self._all_shear_checks_passed else "" 
        markdown_content = f"Shear reinforcing {rebar_v}, $A_v$={limiting_reinforcement['Value'][6]} cm²/m"\
                         f", $V_u$={limiting_forces['Value'][1]} kN, $\\phi V_n$={limiting_shear_concrete['Value'][7]} kN → {formatted_DCR} {warning}"  # noqa: E501

        self._md_shear_results = markdown_content
        display(Markdown(markdown_content))

        return None
    
    # Beam results for Jupyter Notebook
    @property
    def results(self) -> None:
        # Ensure that both properties and shear results are available
        if not hasattr(self, '_md_properties'):
            self.data  # This will generate _md_properties
        if not hasattr(self, '_md_flexure_results'):
            self.flexure_results  # This will generate _md_flexure_results
        if not hasattr(self, '_md_shear_results'):
            self.shear_results  # This will generate _md_shear_results
        # Combine the markdown content for properties and shear results
        markdown_content = f"{self._md_data}\n{self._md_flexure_results}\n{self._md_shear_results}"
        
        # Display the combined content
        display(Markdown(markdown_content))  # type: ignore

        return None

    def flexure_results_detailed(self, force: Optional[Forces] = None) -> None:
        """
        Displays detailed flexure results.

        Parameters
        ----------
        forces : Forces, optional
            The specific Forces object to display results for. If None, displays results for the limiting case.
        Returns
        -------
        None
        """
        if not self._flexure_checked:
            warnings.warn("Flexural check has not been performed yet. Call check_flexure or "
                        "design_flexure first.", UserWarning)
            self._md_flexure_results = "Flexure results are not available."
            return None

        # Determine which results to display (limiting case by default)
        if force:
            force_id = force.id
            if force_id not in self._flexure_results_detailed_list:
                raise ValueError(f"No results found for Forces object with ID {force_id}.")
            result_data = self._flexure_results_detailed_list[force_id]
        else:
            # Default to limiting case
            result_data = self._limiting_case_flexure_details

        # Create TablePrinter instances for detailed display
        materials_printer = TablePrinter("MATERIALS")
        materials_printer.print_table_data(self._materials_flexure, headers='keys')

        geometry_printer = TablePrinter("GEOMETRY")
        geometry_printer.print_table_data(self._geometry_flexure, headers='keys')

        forces_printer = TablePrinter("FORCES")
        forces_printer.print_table_data(result_data['forces'], headers='keys')

        min_max_printer = TablePrinter("MAX AND MIN LIMIT CHECKS")
        min_max_printer.print_table_data(result_data['min_max'], headers='keys')

        capacity_printer = TablePrinter("FLEXURAL CAPACITY - TOP")
        capacity_printer.print_table_data(result_data['flexure_capacity_top'], headers='keys')
        capacity_printer = TablePrinter("FLEXURAL CAPACITY - BOTTOM")
        capacity_printer.print_table_data(result_data['flexure_capacity_bot'], headers='keys')


    def flexure_results_detailed_doc(self, force: Optional[Forces] = None) -> None:
        """
        Prints detailed flexure results in Word.

        Parameters
        ----------
        forces : Forces, optional
            The specific Forces object to display results for. If None, displays results for the limiting case.
        """
        if not self._flexure_checked:
            warnings.warn("Flexural check has not been performed yet. Call check_flexure or "
                        "design_flexure first.", UserWarning)
            self._md_flexure_results = "Flexural results are not available."
            return None

        # Determine which results to display (limiting case by default)
        if force:
            force_id = force.id
            if force_id not in self._flexure_results_detailed_list:
                raise ValueError(f"No results found for Forces object with ID {force_id}.")
            result_data = self._flexure_results_detailed_list[force_id]
        else:
            # Default to limiting case
            result_data = self._limiting_case_flexure_details

        # Convert output Dicts into DataFrames
        df_materials = pd.DataFrame(self._materials_flexure)
        df_geometry = pd.DataFrame(self._geometry_flexure)
        df_forces = pd.DataFrame(result_data['forces'])
        df_data_min_max = pd.DataFrame(result_data['min_max'])
        df_flexure_capacity_top = pd.DataFrame(result_data['flexure_capacity_top'])
        df_flexure_capacity_bottom = pd.DataFrame(result_data['flexure_capacity_bottom'])
        
        # Create a document builder instance
        doc_builder = DocumentBuilder(title='Concrete beam flexure check')

        # Add first section and table
        doc_builder.add_heading('Concrete beam flexure check', level=1)
        doc_builder.add_text(f'Design code: {self.concrete.design_code}')
        doc_builder.add_heading('Materials', level=2)
        doc_builder.add_table_data(df_materials)
        doc_builder.add_table_data(df_geometry)
        doc_builder.add_table_data(df_forces)

        # Add third section for limit checks
        doc_builder.add_heading('Limit Checks', level=2)
        doc_builder.add_table_data(df_data_min_max)

        # Add second section for flexural checks
        doc_builder.add_heading('Flexural Capacity Top', level=2)
        doc_builder.add_table_data(df_flexure_capacity_top)
        doc_builder.add_heading('Flexural Capacity Bottom', level=2)
        doc_builder.add_table_data(df_flexure_capacity_bottom)

        # Save the Word doc
        doc_builder.save(f"Concrete beam flexure check {self.concrete.design_code}.docx")

    
    def shear_results_detailed(self, force: Optional[Forces] = None) -> None:
        """
        Displays detailed shear results.

        Parameters
        ----------
        forces : Forces, optional
            The specific Forces object to display results for. If None, displays results for the limiting case.
        Returns
        -------
        None
        """
        if not self._shear_checked:
            warnings.warn("Shear check has not been performed yet. Call check_shear or " 
                          "design_shear first.", UserWarning)
            self._md_shear_results = "Shear results are not available."
            return None
         # Determine which results to display (limiting case by default)
        if force:
            force_id = force.id
            if force_id not in self._shear_results_detailed_list:
                raise ValueError(f"No results found for Forces object with ID {force_id}.")
            result_data = self._shear_results_detailed_list[force_id]
        else:
            # Default to limiting case
            result_data = self._limiting_case_shear_details

        # Create a TablePrinter instance and display tables
        materials_printer = TablePrinter("MATERIALS")
        materials_printer.print_table_data(self._materials_shear, headers='keys')
        geometry_printer = TablePrinter("GEOMETRY")
        geometry_printer.print_table_data(self._geometry_shear, headers='keys')
        forces_printer = TablePrinter("FORCES")
        forces_printer.print_table_data(result_data['forces'], headers='keys')
        steel_printer = TablePrinter("SHEAR STRENGTH")
        steel_printer.print_table_data(result_data['shear_reinforcement'], headers='keys')
        min_max_printer = TablePrinter("MAX AND MIN LIMIT CHECKS")
        min_max_printer.print_table_data(result_data['min_max'], headers='keys')
        concrete_printer = TablePrinter("CONCRETE STRENGTH")
        concrete_printer.print_table_data(result_data['shear_concrete'], headers='keys')

    def shear_results_detailed_doc(self, force: Optional[Forces] = None) -> None:
        """
        Prints detailed shear results in Word.

        Parameters
        ----------
        forces : Forces, optional
            The specific Forces object to display results for. If None, displays results for the limiting case.
        """
        if not self._shear_checked:
            warnings.warn("Shear check has not been performed yet. Call check_shear or " 
                          "design_shear first.", UserWarning)
            self._md_shear_results = "Shear results are not available."
            return None
         # Determine which results to display (limiting case by default)
        if force:
            force_id = force.id
            if force_id not in self._shear_results_detailed_list:
                raise ValueError(f"No results found for Forces object with ID {force_id}.")
            result_data = self._shear_results_detailed_list[force_id]
        else:
            # Default to limiting case
            result_data = self._limiting_case_shear_details
        
        # Convert output Dicts into DataFrames
        df_materials = pd.DataFrame(self._materials_shear)
        df_geometry = pd.DataFrame(self._geometry_shear)
        df_forces = pd.DataFrame(result_data['forces'])
        df_shear_reinforcement = pd.DataFrame(result_data['shear_reinforcement'])
        df_data_min_max = pd.DataFrame(result_data['min_max'])
        df_shear_concrete = pd.DataFrame(result_data['shear_concrete'])


        # Create a document builder instance
        doc_builder = DocumentBuilder(title='Concrete beam shear check')

        # Add first section and table
        doc_builder.add_heading('Concrete beam shear check', level=1)
        doc_builder.add_text(f'Design code: {self.concrete.design_code}')
        doc_builder.add_heading('Materials', level=2)
        doc_builder.add_table_data(df_materials)
        doc_builder.add_table_data(df_geometry)
        doc_builder.add_table_data(df_forces)

        # Add second section and another table (can use different data)
        doc_builder.add_heading('Limit checks', level=2)
        doc_builder.add_table_min_max(df_data_min_max)
        doc_builder.add_heading('Design checks', level=2)
        doc_builder.add_table_data(df_shear_reinforcement)
        doc_builder.add_table_data(df_shear_concrete)

        # Save the Word doc
        doc_builder.save(f"Concrete beam shear check {self.concrete.design_code}.docx")

def flexure() -> None:
    #Example 6.6 CRSI GUIDE
    concrete = Concrete_ACI_318_19(name="C4",f_c=4000*psi) 
    steelBar = SteelBar(name="G60", f_y=60000*psi) 
    beam = RectangularBeam(
        label="101",
        concrete=concrete,
        steel_bar=steelBar,
        width=12 * inch,  
        height=24 * inch,   
    )
    f1 = Forces(label='D', M_y=258.3*kip*ft)
    f2 = Forces(label='L', M_y=58.3*kip*ft)
    Node(section=beam, forces=[f1, f2])
    results=beam.design_flexure() 
    print(results)

def flexure_Mn() -> None:
    # MOMENTO NOMINAL SIMPLEMENTE ARMADO
    #Example from https://www.google.com/search?q=ACI+318+19+nominal+moment+of+section&oq=ACI+318+19+nominal+moment+of+section&gs_lcrp=EgZjaHJvbWUyBggAEEUYOTIHCAEQIRigAdIBCTIyNzkzajBqN6gCALACAA&sourceid=chrome&ie=UTF-8#fpstate=ive&vld=cid:dab5f5e7,vid:m4H0QbGDYIg,st:0
    concrete = Concrete_ACI_318_19(name="C6",f_c=6000*psi) 
    steelBar = SteelBar(name="G80", f_y=80000*psi) 
    beam = RectangularBeam(
        label="B20x30",
        concrete=concrete,
        steel_bar=steelBar,
        width=20 * inch,  
        height=30 * inch,   
    )
    A_s=10.92 * inch**2
    d=27*inch
    c_mec=3*inch
    result=beam._determine_nominal_moment_simple_reinf_ACI_318_19(A_s,d,c_mec)
    print(result.to(kip*ft))


    # MOMENTO NOMINAL DOBLEMENTE ARMADO
    concrete2 = Concrete_ACI_318_19(name="C4",f_c=4000*psi) 
    steelBar2 = SteelBar(name="G60", f_y=60000*psi) 
    beam2 = RectangularBeam(
        label="B14x27",
        concrete=concrete2,
        steel_bar=steelBar2,
        width=14 * inch,  
        height=27 * inch,   
    )
    A_s=6 * inch**2
    d=24*inch
    c_mec=3*inch
    d_prime=2.5*inch
    A_s_prime=1.8*inch**2
    result=beam2._determine_nominal_moment_double_reinf_ACI_318_19(A_s, d, c_mec, d_prime, A_s_prime)
    print(result.to(kip*ft))
    


def shear_ACI_metric() -> None:
    concrete= Concrete_ACI_318_19(name="C25",f_c=25*MPa) 
    steelBar= SteelBar(name="ADN 420", f_y=420*MPa)
    custom_settings = {'clear_cover': 2.5*cm, 'stirrup_diameter_ini':8*mm,
                       'longitudinal_diameter_ini': 16*mm}
    beam = RectangularBeam(label="101",
                                      concrete=concrete,steel_bar=steelBar,width=20*cm, height=50*cm,
                                       settings=custom_settings)
    f1 = Forces(label='1.4D', V_z=50*kN)
    f2 = Forces(label='1.2D+1.6L', V_z=155*kN)
    f3 = Forces(label='W', V_z=220*kN)
    f4 = Forces(label='S', V_z=80*kN)
    f5 = Forces(label='E', V_z=10*kN)
    Node(section=beam, forces=[f1, f2, f3, f4, f5])
    beam.set_transverse_rebar(n_stirrups=1, d_b=6*mm, s_l=20*cm) 
    results = beam.check_shear(A_s=8.04*cm**2)
    # results = beam.design_shear(A_s=5*cm**2)
    print(results)
    # beam.shear_results_detailed()
    # print(beam.shear_design_results)
    # print(beam.results)
    beam.shear_results_detailed_doc()

def shear_ACI_imperial() -> None:
    concrete = Concrete_ACI_318_19(name="C4", f_c=4000*psi)  
    steelBar = SteelBar(name="ADN 420", f_y=60*ksi)  
    custom_settings = {'clear_cover': 1.5*inch, 'stirrup_diameter_ini':0.5*inch,
                       'longitudinal_diameter_ini': 1*inch} 
    beam = RectangularBeam(
        label="102",
        concrete=concrete,
        steel_bar=steelBar,
        width=10*inch,  
        height=16*inch,
        settings=custom_settings  
    )

    f1 = Forces(label='D', V_z=37.727*kip, N_x=20*kip)
    f2 = Forces(label='L', V_z=6*kip) # No shear reinforcing
    Node(section=beam, forces=[f1, f2])
    beam.set_transverse_rebar(n_stirrups=1, d_b=0.5*inch, s_l=6*inch) 
    results = beam.check_shear(A_s=0.847*inch**2)
    print(results)
    # section.design_shear(f, A_s=0.847*inch**2)
    # section.shear_results_detailed  
    # section.shear_results_detailed_doc

def rebar() -> None:
    concrete= Concrete_ACI_318_19(name="H30",f_c=30*MPa) 
    steelBar= SteelBar(name="ADN 420", f_y=420*MPa) 
    section = RectangularBeam(
        label="V 20x50",
        concrete=concrete,
        steel_bar=steelBar,
        width=20*cm,  
        height=50*cm,  
    )
    section.settings.load_aci_318_19_settings()
    section.c_c = 30*mm
    as_req = 5 * cm**2

    beam_rebar = Rebar(section)
    long_rebar_df = beam_rebar.longitudinal_rebar_ACI_318_19(A_s_req=as_req)
    print(long_rebar_df)
    best_design = beam_rebar.longitudinal_rebar_design
    debug(best_design)
    # print(long_rebar_df.iloc[0]['total_as'])
    # A_v_req = 8.045*cm**2/m
    # V_s_req = 108.602*kN
    # trans_rebar = beam_rebar.beam_transverse_rebar_ACI_318_19(A_v_req=A_v_req, V_s_req=V_s_req)
    # print(trans_rebar)

def shear_EN_1992() -> None:
    concrete= Concrete_EN_1992_2004(name="C25",f_ck=25*MPa) 
    steelBar= SteelBar(name="B500S", f_y=500*MPa)
    custom_settings = {'clear_cover': 2.6*cm, 'stirrup_diameter_ini':8*mm,
                       'longitudinal_diameter_ini': 16*mm}
    beam = RectangularBeam(label="101",
                                      concrete=concrete,steel_bar=steelBar,width=20*cm, height=60*cm,
                                       settings=custom_settings)
    # f = Forces(V_z=100*kN, M_y=100*kNm)
    f = Forces(V_z=500*kN, N_x=0*kN)
    A_s = 8.04*cm**2
    beam.set_transverse_rebar(n_stirrups=1, d_b=6*mm, s_l=25*cm)
    Node(beam, f)
    beam.check_shear(A_s)
    beam.shear_results_detailed()
    beam.shear_results_detailed_doc()

if __name__ == "__main__":
    # flexure()
    flexure_Mn()
    # shear_ACI_imperial()
<<<<<<< HEAD
    shear_EN_1992()
    # shear_ACI_metric()
=======
    # shear_EHE_08()
    #shear_ACI_metric()
>>>>>>> 52c7934f
    # rebar()<|MERGE_RESOLUTION|>--- conflicted
+++ resolved
@@ -2033,11 +2033,6 @@
     # flexure()
     flexure_Mn()
     # shear_ACI_imperial()
-<<<<<<< HEAD
     shear_EN_1992()
     # shear_ACI_metric()
-=======
-    # shear_EHE_08()
-    #shear_ACI_metric()
->>>>>>> 52c7934f
     # rebar()