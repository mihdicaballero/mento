import os # Cleaning console
from devtools import debug
from dataclasses import dataclass
from IPython.display import Markdown, display
from typing import Optional, Dict, Any, cast, Union
from pint.facets.plain import PlainQuantity
import numpy as np
import pandas as pd
from pandas import DataFrame
import math
import warnings

from mento.rectangular import RectangularSection
from mento.material import Concrete, SteelBar, Concrete_ACI_318_19, Concrete_EN_1992_2004, Concrete_CIRSOC_201_25
from mento.rebar import Rebar
from mento.units import MPa, ksi, psi, kip, mm, inch, kN, m, cm, kNm, ft, dimensionless
from mento.results import Formatter, TablePrinter, DocumentBuilder
from mento.forces import Forces  
from mento.node import Node


@dataclass
class RectangularBeam(RectangularSection):
    label: Optional[str] = None

    def __init__(self, label: Optional[str], concrete: Concrete, steel_bar: SteelBar, 
                 width: PlainQuantity, height: PlainQuantity, settings: Optional[Dict[str, Any]] = None):   
        super().__init__(concrete, steel_bar, width, height, settings)
        if settings:
            self.settings.update(settings)  # Update with any provided settings
        self.label = label
        self.layers_spacing = self.settings.get_setting('layers_spacing')
        
        # Centralized attribute initialization
        self._initialize_attributes()
        
        # self.shear_design_results: DataFrame = None

    def _initialize_attributes(self) -> None:
        """Initialize all attributes of the beam."""
        # Stirrups and shear attributes
        self._stirrup_s_l: PlainQuantity = 0 * cm
        self._stirrup_s_w: PlainQuantity = 0 * cm
        self._stirrup_s_max_l: PlainQuantity = 0 * cm
        self._stirrup_s_max_w: PlainQuantity = 0 * cm
        self._stirrup_n: int = 0
        self._A_v_min: PlainQuantity = 0 * cm**2/m
        self._A_v: PlainQuantity = 0 * cm**2 / m
        self._A_s_req_bot: PlainQuantity = 0 * cm**2
        self._A_s_req_top: PlainQuantity = 0 * cm**2
        self._A_v_req: PlainQuantity = 0 * cm**2 / m
        self._DCRv: float = 0
        self._DCRb_top: float = 0
        self._DCRb_bot: float = 0

        # Design checks and effective heights
        self._rho_l_bot: PlainQuantity = 0 * dimensionless
        self._rho_l_top: PlainQuantity = 0 * dimensionless
        self._bot_rebar_centroid = 0 * mm
        self._top_rebar_centroid = 0 * mm
        self._c_d_top: float = 0
        self._c_d_bot: float = 0
        self._shear_checked = False  # Tracks if shear check or design has been done
        self._flexure_checked = False  # Tracks if shear check or design has been done

        # Initialize default concrete beam attributes
        self._initialize_code_attributes()
        # Longitudinal rebar attributes
        self._initialize_longitudinal_rebar_attributes()

    def _initialize_code_attributes(self) -> None:
        if isinstance(self.concrete, Concrete_ACI_318_19):
            self._initialize_aci_318_attributes()
        elif isinstance(self.concrete, Concrete_EN_1992_2004):
            self._initialize_en_1992_2004_attributes()

    def _initialize_longitudinal_rebar_attributes(self) -> None:
        """Initialize all rebar-related attributes with default values."""
        # Bottom rebar defaults
        self._n2_b, self._d_b2_b = 0, 0 * mm
        self._n3_b, self._d_b3_b = 0, 0 * mm
        self._n4_b, self._d_b4_b = 0, 0 * mm

        # Top rebar defaults
        self._n2_t, self._d_b2_t = 0, 0 * mm
        self._n3_t, self._d_b3_t = 0, 0 * mm
        self._n4_t, self._d_b4_t = 0, 0 * mm

        # Unit system default minimum rebar
        if self.concrete.unit_system == "metric":
            self._n1_b, self._d_b1_b = 2, 8 * mm
            self._n1_t, self._d_b1_t = 2, 8 * mm
        else:
            self._n1_b, self._d_b1_b = 2, 3/8 * inch
            self._n1_t, self._d_b1_t = 2, 3/8 * inch

        # Update dependent attributes
        self._update_longitudinal_rebar_attributes()

    def _initialize_aci_318_attributes(self) -> None:
        if isinstance(self.concrete, Concrete_ACI_318_19):
            self._phi_V_n: PlainQuantity = 0*kN
            self._phi_V_s: PlainQuantity = 0*kN
            self._phi_V_c: PlainQuantity = 0*kN
            self._phi_V_max: PlainQuantity = 0*kN
            self._V_u: PlainQuantity = 0*kN
            self._M_u: PlainQuantity = 0*kNm
            self._M_u_bot: PlainQuantity = 0*kNm
            self._M_u_top: PlainQuantity = 0*kNm
            self._N_u: PlainQuantity = 0*kN
            self._A_cv: PlainQuantity = 0*cm**2
            self._k_c_min: PlainQuantity = 0*MPa
            self._sigma_Nu: PlainQuantity = 0*MPa

    def _initialize_en_1992_2004_attributes(self) -> None:
        if isinstance(self.concrete, Concrete_EN_1992_2004):
            self._f_yk = self.steel_bar.f_y
            self._f_ck = self.concrete.f_ck
            self._V_Ed_1: PlainQuantity = 0*kN
            self._V_Ed_2: PlainQuantity = 0*kN
            self._N_Ed: PlainQuantity = 0*kN
            self._M_Ed: PlainQuantity = 0*kNm
            self._sigma_cd: PlainQuantity = 0*MPa
            self._V_Rd_c: PlainQuantity = 0*kN
            self._V_Rd_s: PlainQuantity = 0*kN
            self._V_Rd_max: PlainQuantity = 0*kN
            self._k_value: float = 0

    def _update_longitudinal_rebar_attributes(self) -> None:
        """Recalculate attributes dependent on rebar configuration for both top and bottom reinforcing."""
        self._calculate_longitudinal_rebar_area()
        self._calculate_long_rebar_centroid()
        self._calculate_min_clear_spacing()
        self._update_effective_heights()

    def _update_effective_heights(self) -> None:
        """Update effective heights and depths for moment and shear calculations."""
        self._c_mec_bot = self.c_c + self._stirrup_d_b + self._bot_rebar_centroid
        self._c_mec_top = self.c_c + self._stirrup_d_b + self._top_rebar_centroid
        self._d_bot = self._height - self._c_mec_bot
        self._d_top = self._height - self._c_mec_top
        # Use bottom or top effective height
        self._d_shear = min(self._d_bot, self._d_top)
        print(self._d_shear)

    def set_transverse_rebar(self, n_stirrups: int = 0, d_b:PlainQuantity = 0*mm, s_l:PlainQuantity = 0*cm) -> None:
        """Sets the transverse rebar in the beam section."""
        self._stirrup_n = n_stirrups
        self._stirrup_d_b = d_b
        self._stirrup_s_l = s_l
        n_legs = n_stirrups * 2
        A_db = (d_b ** 2) * math.pi / 4  # Area of one stirrup leg
        A_vs = n_legs * A_db  # Total area of stirrups
        self._A_v = A_vs / s_l  # Stirrup area per unit length

        # Update effective heights
        self._update_effective_heights()

    def set_longitudinal_rebar_bot(self, n1: int=0, d_b1: PlainQuantity=0*mm, n2: int = 0, d_b2: PlainQuantity=0*mm, 
                                n3: int=0, d_b3: PlainQuantity=0*mm, n4: int=0, d_b4: PlainQuantity=0*mm, 
                                ) -> None:
        """Update the bottom rebar configuration and recalculate attributes."""
        self._n1_b = n1 or self._n1_b
        self._d_b1_b = d_b1 or self._d_b1_b
        self._n2_b = n2 or self._n2_b
        self._d_b2_b = d_b2 or self._d_b2_b
        self._n3_b = n3 or self._n3_b
        self._d_b3_b = d_b3 or self._d_b3_b
        self._n4_b = n4 or self._n4_b
        self._d_b4_b = d_b4 or self._d_b4_b
        self._update_longitudinal_rebar_attributes()

    def set_longitudinal_rebar_top(self, n1: int, d_b1: PlainQuantity, n2: int=0, d_b2: PlainQuantity=0*mm, 
                                n3: int=0, d_b3: PlainQuantity = 0*mm, n4: int=0, d_b4: PlainQuantity=0*mm 
                                ) -> None:
        """Update the top rebar configuration and recalculate attributes."""
        self._n1_t = n1 or self._n1_t
        self._d_b1_t = d_b1 or self._d_b1_t
        self._n2_t = n2 or self._n2_t
        self._d_b2_t = d_b2 or self._d_b2_t
        self._n3_t = n3 or self._n3_t
        self._d_b3_t = d_b3 or self._d_b3_t
        self._n4_t = n4 or self._n4_t
        self._d_b4_t = d_b4 or self._d_b4_t
        self._update_longitudinal_rebar_attributes()
    
    def _calculate_longitudinal_rebar_area(self) -> None:
        """Calculate the total rebar area for a given configuration."""

        # AREA OF BOTTOM BARS
        self._A_s_bot = (self._n1_b * self._d_b1_b**2 * np.pi / 4 +
                self._n2_b * self._d_b2_b**2 * np.pi / 4 +
                self._n3_b * self._d_b3_b**2 * np.pi / 4 +
                self._n4_b * self._d_b4_b**2 * np.pi / 4)
    
        # AREA OF TOP BARS
        self._A_s_top = (self._n1_t * self._d_b1_t**2 * np.pi / 4 +
                self._n2_t * self._d_b2_t**2 * np.pi / 4 +
                self._n3_t * self._d_b3_t**2 * np.pi / 4 +
                self._n4_t * self._d_b4_t**2 * np.pi / 4)
        
    def _calculate_min_clear_spacing(self) -> None:
            """
            Calculates the maximum clear spacing between bars for the bottom rebar layers.

            Returns:
                PlainQuantity: The maximum clear spacing between bars in either the first or second layer.
            """

            def layer_clear_spacing(n_a: int, d_a: PlainQuantity, n_b: int, d_b: PlainQuantity) -> PlainQuantity:
                """
                Helper function to calculate clear spacing for a given layer.

                Parameters:
                    n_a (int): Number of bars in the first group of the layer.
                    d_a (PlainQuantity): Diameter of bars in the first group of the layer.
                    n_b (int): Number of bars in the second group of the layer.
                    d_b (PlainQuantity): Diameter of bars in the second group of the layer.

                Returns:
                    PlainQuantity: Clear spacing for the given layer.
                """
                effective_width = self.width - 2 * (self.c_c + self._stirrup_d_b)
                total_bars = n_a + n_b
                if total_bars <= 1:
                    return effective_width - max(d_a, d_b)  # Clear space for one bar
                total_bar_width = n_a * d_a + n_b * d_b
                return (effective_width - total_bar_width) / (total_bars - 1)

            # AVAIABLE CLEAR SPACING FOR BOTTOM BARS
            # Calculate clear spacing for each layer
            spacing_layer1_b = layer_clear_spacing(self._n1_b, self._d_b1_b, self._n2_b, self._d_b2_b)
            spacing_layer2_b = layer_clear_spacing(self._n3_b, self._d_b3_b, self._n4_b, self._d_b4_b)

            # Return the maximum clear spacing between the two layers
            self._available_s_bot=min(spacing_layer1_b, spacing_layer2_b)

            # AVAIABLE CLEAR SPACING FOR TOP BARS
            # Calculate clear spacing for each layer
            spacing_layer1_t = layer_clear_spacing(self._n1_t, self._d_b1_t, self._n2_t, self._d_b2_t)
            spacing_layer2_t = layer_clear_spacing(self._n3_t, self._d_b3_t, self._n4_t, self._d_b4_t)

            # Return the maximum clear spacing between the two layers
            self._available_s_top=min(spacing_layer1_t, spacing_layer2_t)

    def _calculate_long_rebar_centroid(self) -> None:
        """
        Calculates the centroid (baricenter) of a group of rebars based on their diameters, quantities, 
        and layer spacing.

        Returns:
            float: The calculated centroid height of the rebar group.
        """
        # BOTTOM BARS CENTROID
        # Calculate the vertical positions of the bar layers
        y1_b = self._d_b1_b / 2
        y2_b = self._d_b2_b / 2
        y3_b = max(self._d_b1_b, self._d_b2_b) + self.layers_spacing + self._d_b3_b / 2
        y4_b = max(self._d_b1_b, self._d_b2_b) + self.layers_spacing + self._d_b4_b / 2

        # Calculate the total area of each layer
        area_1_b = self._n1_b * self._d_b1_b**2*np.pi/4  # Area proportional to number of bars and their diameter
        area_2_b = self._n2_b * self._d_b2_b**2*np.pi/4
        area_3_b = self._n3_b * self._d_b3_b**2*np.pi/4
        area_4_b = self._n4_b * self._d_b4_b**2*np.pi/4
        debug(self._n1_b)

        # Calculate the centroid as a weighted average
        total_area_b = area_1_b + area_2_b + area_3_b + area_4_b
        if total_area_b == 0:
            return 0*mm  # Avoid division by zero if no bars are present

        self._bot_rebar_centroid = (area_1_b * y1_b + area_2_b * y2_b + area_3_b * y3_b + area_4_b * y4_b) / total_area_b
        
        #TOP BARS CENTROID
        # Calculate the vertical positions of the bar layers
        y1_t = self._d_b1_t / 2
        y2_t = self._d_b2_t / 2
        y3_t = max(self._d_b1_t, self._d_b2_t) + self.layers_spacing + self._d_b3_t / 2
        y4_t = max(self._d_b1_t, self._d_b2_t) + self.layers_spacing + self._d_b4_t / 2

        # Calculate the total area of each layer
        area_1_t = self._n1_t * self._d_b1_t**2*np.pi/4  # Area proportional to number of bars and their diameter
        area_2_t = self._n2_t * self._d_b2_t**2*np.pi/4
        area_3_t = self._n3_t * self._d_b3_t**2*np.pi/4
        area_4_t = self._n4_t * self._d_b4_t**2*np.pi/4

        # Calculate the centroid as a weighted average
        total_area_t = area_1_t + area_2_t + area_3_t + area_4_t
        if total_area_t == 0:
            return 0*mm  # Avoid division by zero if no bars are present

        self._top_rebar_centroid = (area_1_t * y1_t + area_2_t * y2_t + area_3_t * y3_t + area_4_t * y4_t) / total_area_t
<<<<<<< HEAD
        
    def _calculate_phi_ACI_318_19(self, epsilon_most_strained: float) -> float:
=======

    def __calculate_phi_ACI_318_19(self, epsilon_most_strained: float) -> float:
>>>>>>> 4ed36a94
        """
        Calculates the strength reduction factor (φ) for flexural design 
        based on ACI 318-19.
        It is used for columns; for beams, it is not required since beams 
        are always designed to be tension-controlled, with φ=0.9.

        Parameters:
            epsilon_most_strained (float): Strain in the most strained steel fiber.

        Returns:
            float: The strength reduction factor (φ), ranging from 0.65 to 0.9.

        Description:
            - φ = 0.65 if ε_most_strained ≤ ε_y (yield strain).
            - φ transitions linearly from 0.65 to 0.9 if ε_y < ε_most_strained ≤ ε_y + ε_c 
            (concrete crushing strain).
            - φ = 0.9 if ε_most_strained > ε_y + ε_c.
        """
        # Retrieve concrete crushing strain (ε_c)
        epsilon_c = self.concrete.get_properties()["epsilon_c"]

        # Calculate φ based on ε_most_strained
        if epsilon_most_strained <= self.steel_bar.epsilon_y:
            return 0.65
        elif epsilon_most_strained <= self.steel_bar.epsilon_y + epsilon_c:
            return (
                (0.9 - 0.65) 
                * (epsilon_most_strained - self.steel_bar.epsilon_y) / epsilon_c
                + 0.65
            )
        else:
            return 0.9

    def _maximum_flexural_reinforcement_ratio_ACI_318_19(self) -> float:
        """
        Calculates the maximum flexural reinforcement ratio (ρ_max) according to the 
        ACI 318-19 design code.

        Returns:
            float: The maximum reinforcement ratio (ρ_max) for the section, 
            or 0 if the design code is not ACI 318-19.

        Description:
            This function determines the maximum reinforcement ratio (ρ_max) 
            allowed by the ACI 318-19 design code to ensure ductile behavior 
            of reinforced concrete sections. The calculation depends on the 
            properties of the concrete (β1 and ε_c) and steel (ε_y).

            Note:
            - The parameter `epsilon_min_rebar_ACI_318_19` is calculated as the 
            sum of the steel's yield strain (ε_y) and the concrete's strain 
            at crushing (ε_c).
            - This function only works if the `design_code` of the concrete is 
            set to "ACI 318-19". For other codes, it returns 0.

            TODO:
            - Verify the calculation of `epsilon_min_rebar_ACI_318_19` to ensure 
            it complies with the ACI 318-19 provisions.
        """
        # Cast the concrete object to the specific ACI subclass
        concrete_aci = cast(Concrete_ACI_318_19, self.concrete)
        
        # Calculate minimum steel strain for ductility
        epsilon_min_rebar_ACI_318_19 = (
            self.steel_bar.epsilon_y + concrete_aci._epsilon_c
        )
        
        # Calculate maximum reinforcement ratio (ρ_max)
        rho_max = (
            0.85 * concrete_aci.beta_1 * self.concrete.f_c / self.steel_bar.f_y
            * (concrete_aci._epsilon_c /
            (concrete_aci._epsilon_c + epsilon_min_rebar_ACI_318_19))
        )

        return rho_max

    def _minimum_flexural_reinforcement_ratio_ACI_318_19(self, M_u:PlainQuantity) -> PlainQuantity:
        """
        Calculates the minimum flexural reinforcement ratio according to ACI 318-19 
        provisions based on the factored moment, M_u.

        This method determines the minimum amount of tensile reinforcement 
        (in terms of a reinforcement ratio) that should be provided in a 
        reinforced concrete section according to ACI 318-19. If the factored 
        moment M_u is zero, it means there is no flexural demand, and hence 
        no minimum flexural reinforcement is required (the ratio is zero). 
        If M_u is not zero, the method checks the unit system (metric or imperial) 
        and computes the required minimum ratio accordingly. These calculations 
        depend on the compressive strength of the concrete (f_c) and the yield 
        strength of the reinforcing steel (f_y).

        Parameters
        ----------
        M_u : PlainQuantity
            The factored moment for the section where the minimum flexural 
            reinforcement ratio is required. The unit should be consistent with 
            the chosen system (e.g., kNm in metric).

        Returns
        -------
        PlainQuantity
            The minimum flexural reinforcement ratio (dimensionless).

        Notes
        -----
        - If M_u = 0, it indicates no moment demand, thus no minimum flexural 
        reinforcement is required (resulting in a zero ratio).
        - For M_u > 0, the minimum ratio is determined using formulas involving 
        the square root of f_c and the value of f_y, in accordance with 
        ACI 318-19.
        - The result is a dimensionless ratio representing the minimum area 
        of steel to the area of the concrete section.

        References
        ----------
        ACI Committee 318. "Building Code Requirements for Structural Concrete 
        (ACI 318-19) and Commentary", American Concrete Institute, 2019.
        """
        if M_u==0*kNm:
            minimum_ratio = 0*dimensionless
        else:
            if self.concrete.unit_system == "metric":
                minimum_ratio = max((0.25 * np.sqrt(self.concrete.f_c / MPa) * MPa / self.steel_bar.f_y), 
                    (1.4 * MPa / self.steel_bar.f_y))
            else:
                minimum_ratio = max((3 * np.sqrt(self.concrete.f_c / psi) * psi / self.steel_bar.f_y), 
                    (200 * psi / self.steel_bar.f_y))
        return minimum_ratio

    def _calculate_flexural_reinforcement_ACI_318_19(self, M_u: PlainQuantity, d: float, d_prima: float)-> tuple[PlainQuantity, PlainQuantity, PlainQuantity, PlainQuantity, float]:
        """
        Calculates the flexural reinforcement (bottom tensile and top compression, if required) 
        for a given factored moment.

        Parameters:
            M_u (float): Factored moment (must always be passed as a positive value).
            d (float): Effective depth of the tensile reinforcement.
            d_prima (float): Effective depth of the compression reinforcement.

        Returns:
            Tuple:
                - A_s_min (float): Minimum reinforcement area required by the code.
                - A_s_max (float): Maximum reinforcement area allowed by the code.
                - A_s_final (float): Final reinforcement area adopted for the tensile zone.
                - A_s_comp (float): Compression reinforcement area (if required).

        Description:
            This is a private function that calculates the reinforcement for a given factored moment.
            The moment \\( M_u \\) must always be passed as a **positive value**, regardless of whether 
            it corresponds to a positive or negative moment. To study a positive moment, invoke this 
            function with \\( d \\) as the tensile reinforcement depth and \\( d_prima \\) as the 
            compression reinforcement depth. To study a negative moment, pass \\( d_prima \\) as the 
            tensile depth and \\( d \\) as the compression depth.

            This function is meant to be used internally by higher-level methods and is not intended 
            for direct use by the user.

        Example:
            # For a positive moment:
            A_s_min, A_s_max, A_s_final, A_s_comp = self._calculate_flexural_reinforcement(M_u_max, d, d_prima)
                
            # For a negative moment:
            A_s_min, A_s_max, A_s_final, A_s_comp = self._calculate_flexural_reinforcement(abs(M_u_min), d_prima, d)

        """
        # Extract relevant properties from self
        setting_flexural_min_reduction = self.settings.get_setting('flexural_min_reduction')
        beta_1 = self.concrete.get_properties()["beta_1"]
        b = self._width

        self.settings.load_aci_318_19_settings()
        self.phi_t = self.settings.get_setting('phi_t')

        # Determine minimum and maximum reinforcement
        rho_min=self._minimum_flexural_reinforcement_ratio_ACI_318_19(M_u)
        A_s_min = rho_min * d * b
        rho_max = self._maximum_flexural_reinforcement_ratio_ACI_318_19()
        A_s_max = rho_max * d * b

        # Calculate required reinforcement

        R_n = M_u / (self.phi_t * b * d**2)
        #TODO ACA HAY QUE VER QUE HACER CUANDO ESTA RAIZ ES NEGATIVA, hay que manejar el error.
        # Verificar si el valor dentro de la raíz cuadrada es negativo
        sqrt_value = 1 - 2 * R_n / (0.85 * self.concrete.f_c)
        if sqrt_value < 0:
            # Lanzar excepción si la raíz es negativa
            A_s_calc = A_s_max  # Esto es para que no se rompa, que de el maximo, y el DCR quede mayor a 1
        else:
            A_s_calc = 0.85 * self.concrete.f_c * b * d / self.steel_bar.f_y * (1 - np.sqrt(sqrt_value))
        
        c =A_s_calc*self.steel_bar.f_y/(0.85*self.concrete.f_c*b*beta_1) # C=T -> 0.85*f_c*c*beta_1*b = A_s *f_y -> a = A_s *f_y / (0.85*f_c*b)
        
        def clean_zero(value: float, tolerance: float = 1e-6) -> float:
            return 0.0 if abs(value) < tolerance else value
        
        c_d=clean_zero(c/self._d_bot)

        # Adjust required reinforcement to limits
        if A_s_calc > A_s_min:
            A_s_final = A_s_calc
        elif 4 * A_s_calc / 3 > A_s_min:
            A_s_final = A_s_min
        else:
            A_s_final = clean_zero(4 * A_s_calc.to('cm**2').magnitude / 3)*cm**2 if setting_flexural_min_reduction == 'True' else A_s_min

        # Check if compression reinforcement is required
        if A_s_final <= A_s_max:
            A_s_comp = 0 * cm**2
        else:
            rho = 0.85 * beta_1 * self.concrete.f_c / self.steel_bar.f_y * (0.003 / (self.steel_bar.epsilon_y + 0.006))
            M_n_t = rho * self.steel_bar.f_y * (d - 0.59 * rho * self.steel_bar.f_y * d / self.concrete.f_c) * b * d
            M_n_prima = M_u / self.phi_t - M_n_t
            c_t = 0.003 * d / (self.steel_bar.epsilon_y + 0.006)
            f_s_prima = min(0.003 * self.steel_bar.E_s * (1 - d_prima / c_t), self.steel_bar.f_y)
            A_s_comp = M_n_prima / (f_s_prima * (d - d_prima))
            A_s_final = rho * b * d + A_s_comp
        
        if sqrt_value < 0:
            # Si estamos en el caso en el que fallo la cuadratica, entonces usamos el numero gordo para tener una idea
            A_s_final = M_u / (self.phi_t * 0.9* d* self.steel_bar.f_y)

        return A_s_min, A_s_max, A_s_final, A_s_comp, c_d

    def _determine_nominal_moment_simple_reinf_ACI_318_19(self, A_s: PlainQuantity, d: PlainQuantity) -> PlainQuantity:
        #TODO REDACTAR BIEN ESTO
        '''
            Se usa esta formula SOLO cuando el acero dispuesto es menor o igual que A_s_max
            
        Equilibrium: C=T
        0.85*f_c*a*b = A_s *f_y -> a = A_s *f_y / (0.85*f_c*b)
        '''
        a = A_s * self.steel_bar.f_y /(0.85*self.concrete.f_c*self._width)
        M_n=A_s* self.steel_bar.f_y *(d-a/2)
        return M_n
    
    def _determine_nominal_moment_double_reinf_ACI_318_19(self, A_s: PlainQuantity, d: PlainQuantity, d_prime: PlainQuantity, A_s_prime: PlainQuantity) -> PlainQuantity:
        '''
            Se usa solo cuando la viga tiene mas refuerzo que el maximo, y tiene armadura de compresion.
        '''
        f_c = self.concrete.f_c
        if isinstance(self.concrete, Concrete_ACI_318_19):
            beta_1 = self.concrete._beta_1
            epsilon_c = self.concrete._epsilon_c

        f_y= self.steel_bar.f_y
        E_s = self.steel_bar._E_s
        epsilon_y=self.steel_bar._epsilon_y
        b = self._width

        '''
        Equilibrium: C=T --> Cc + Cs = T
        Sin embargo la forma de calcuar Cs depende de si el acero comprimido está en fluencia o no.
        Se asume que si, y se chequea
        0.85*f_c*a*b + A_s_prime * f_y = A_s * f_y
        '''

        # Assuming f_s_prime=f_y:
        c_assumed = (A_s * f_y - A_s_prime * f_y) /(0.85*f_c*b*beta_1)
        epsilon_s=(c_assumed-d_prime)/c_assumed*epsilon_c

        #Now we check our assumption
        if(epsilon_s>=epsilon_y):
            # Our assumption was right so:
            a_assumed=c_assumed*beta_1
            M_n= 0.85*f_c*a_assumed*b * (d-a_assumed/2) +  A_s_prime * f_y * (d-d_prime)
            return M_n
        else:
            # Our assumption was wrong so we have to determine the real c value from quadratic equation:
            # A_s * f_y = 0.85 * f_c *b * β1 * c + A_s_prime * (c-d_prime)/c * εc * E_s
            A = 0.85*f_c*b*beta_1
            B = A_s_prime * epsilon_c * E_s - A_s * f_y
            C = -d_prime*A_s_prime*epsilon_c*E_s
            c=(-B+np.sqrt(B**2-4*A*C))/(2*A)
            a=c*beta_1
            epsilon_s_prime=(c-d_prime)/c*epsilon_c
            f_s_prime=epsilon_s_prime*E_s
            A_s_2=A_s_prime*f_s_prime/f_y
            A_s_1=A_s-A_s_2
            M_n_1=A_s_1*f_y*(d-a/2)
            M_n_2=A_s_prime*f_s_prime*(d-d_prime)
            M_n= M_n_1+M_n_2
            return M_n

    def _determine_nominal_moment_ACI_318_19(self, force: Forces) -> None:
        '''
            Para una determinada seccion con sus dos armados, top y bottom, encuentra el momento nominal para 
            momentos positivos y negativos
        '''

        # Load design settings for ACI 318-19
        self.settings.load_aci_318_19_settings()
        self.phi_t = self.settings.get_setting('phi_t')

        # Minimum reinforcement ratio
        rho_min = self._minimum_flexural_reinforcement_ratio_ACI_318_19(force._M_y)
        rho_max = self._maximum_flexural_reinforcement_ratio_ACI_318_19()
        if force._M_y > 0*kNm:
            rho_min_top = 0*dimensionless
            rho_min_bot = rho_min
        else:
            rho_min_top = rho_min
            rho_min_bot = 0*dimensionless

        self._A_s_min_bot = rho_min_bot * self._d_bot * self._width
        self._A_s_max_bot = rho_max * self._d_bot * self._width
        
        if (self._A_s_bot<=self._A_s_max_bot):
            M_n_positive = self._determine_nominal_moment_simple_reinf_ACI_318_19(self._A_s_bot, self._d_bot)
        elif (self._A_s_top==0*cm**2):
            M_n_positive = self._determine_nominal_moment_simple_reinf_ACI_318_19(self._A_s_max_bot, self._d_bot)
        else:
            M_n_positive=self._determine_nominal_moment_double_reinf_ACI_318_19(self._A_s_bot, self._d_bot, self._c_mec_top, self._A_s_top)

        # DETERMINACION DE LA CAPACIDAD PARA MOMENTO NEGATIVO (TRACCIONA ARRIBA):
        self._A_s_min_top = rho_min_top * self._d_top * self._width
        self._A_s_max_top = rho_max *  self._d_top * self._width
        if (self._A_s_top==0*cm**2):
            M_n_negative=0*kNm
        elif (self._A_s_top<=self._A_s_max_top):
            M_n_negative=self._determine_nominal_moment_simple_reinf_ACI_318_19(self._A_s_top, self._d_top)
        elif (self._A_s_bot==0*cm**2):
            M_n_negative=self._determine_nominal_moment_simple_reinf_ACI_318_19(self._A_s_max_top, self._d_top)
        else:
            M_n_negative=self._determine_nominal_moment_double_reinf_ACI_318_19(self._A_s_top, self._d_top, self._c_mec_bot, self._A_s_bot)

        self._phi_M_n_bot: PlainQuantity = self.phi_t * M_n_positive
        self._phi_M_n_top: PlainQuantity = self.phi_t * M_n_negative

        return None

    def check_flexure_ACI_318_19(self, force: Forces) -> pd.DataFrame:
        '''
            flexure_design_results_top: es el diccionario de armado de rebar que tiene las 4 posiciones
        '''

        # Set the initial variables
        self._initialize_variables_ACI_318_19(force)

        # Nominal moments top & bottom
        self._determine_nominal_moment_ACI_318_19(force)

        # Inicializamos los momentos nominales a partir de las fuerzas:
        self._determine_nominal_moment_ACI_318_19(force)


        if self._M_u>=0:
            self._A_s_min_bot, self._A_s_max_bot, self._A_s_req_bot, self._A_s_req_top, self._c_d_bot = self._calculate_flexural_reinforcement_ACI_318_19(self._M_u_bot, self._d_bot, self._c_mec_top)
            self._c_d_top = 0
            self._DCRb_bot = self._M_u_bot.to('kN*m').magnitude / self._phi_M_n_bot.to('kN*m').magnitude
            self._DCRb_top = 0
        else:
            self._A_s_min_top, self._A_s_max_top, self._A_s_req_top, self._A_s_req_bot, self._c_d_top = self._calculate_flexural_reinforcement_ACI_318_19(abs(self._M_u_top), self._d_top, self._c_mec_bot)
            self._c_d_bot = 0
            self._DCRb_top = -self._M_u_top.to('kN*m').magnitude / self._phi_M_n_top.to('kN*m').magnitude
            self._DCRb_bot = 0

        self._d_b_max_top = max(self._d_b1_t, self._d_b2_t, self._d_b3_t, self._d_b4_t)
        self._d_b_max_bot = max(self._d_b1_b, self._d_b2_b, self._d_b3_b, self._d_b4_b)
        self._rho_l_bot = self._A_s_bot/(self._d_bot * self._width)
        self._rho_l_top = self._A_s_bot/(self._d_top * self._width)
        
        results=self._compile_results_aci_flexure_metric(force)
        self._initialize_dicts_ACI_318_19_flexure()
        return pd.DataFrame([results], index=[0])

    def design_flexure_ACI_318_19(self, M_y_positive: PlainQuantity, M_y_negative: PlainQuantity) -> Dict[str, Any]:
        """
        Designs the flexural reinforcement for a beam cross-section 
        according to ACI 318-19.

        Parameters:
            Force (Forces): A list of moment forces acting on the section. If a 
            single moment is passed, it will be converted into a list.

        Returns:
            Dict[str, Any]: A DataFrame containing the adopted bottom and top 
            reinforcement areas and their respective bar spacings.

        Description:
            This function determines the flexural reinforcement for positive 
            (tension at the bottom) and negative moments (tension at the top) 
            iteratively. The process adjusts the effective depths (`d` and 
            `d_prima`) and the mechanical cover (`rec_mec`) until convergence.

            The reinforcement design starts with the positive moment (M_u_max), 
            determining the required bottom reinforcement and, if needed, 
            compression reinforcement at the top. For sections experiencing 
            negative moments (M_u_min), the function recalculates the top 
            reinforcement requirements by swapping the positions of `d` and 
            `d_prima`.

            The function outputs a summary of the final adopted reinforcement 
            areas and their spacing.
        """

        # Load design settings for ACI 318-19
        self.settings.load_aci_318_19_settings()
        self.phi_t = self.settings.get_setting('phi_t')
        # Initial assumptions for mechanical cover and compression depth
        rec_mec = self.c_c + self._stirrup_d_b + 1 * inch
        d_prima = self.c_c + self._stirrup_d_b + 1 * inch

        # Start the iterative process
        tol = 0.01 * cm  # Tolerance for convergence
        Err = 2 * tol
        iteration_count = 0

        while Err >= tol:
            iteration_count += 1
            # Update the effective depth for bottom tension reinforcement
            d = self._height - rec_mec

            # Calculate reinforcement for the positive moment
            (
                self._A_s_min_bot,
                self._A_s_max_bot,
                A_s_final_bot_Positive_M,
                A_s_comp_top,
                self._c_d_bot
            ) = self._calculate_flexural_reinforcement_ACI_318_19(M_y_positive, d, d_prima)

            # Initialize bottom and top reinforcement
            self._A_s_bot = A_s_final_bot_Positive_M
            self._A_s_top = A_s_comp_top
            # If there is a negative moment, calculate the top reinforcement
            if M_y_negative < 0:
                (
                    self._A_s_min_top,
                    self._A_s_max_top,
                    A_s_final_top_Negative_M,
                    A_s_comp_bot,
                    self._c_d_top
                ) = self._calculate_flexural_reinforcement_ACI_318_19(abs(M_y_negative), self.height-d_prima, rec_mec)


                # Adjust reinforcement areas based on positive and negative moments
                self._A_s_bot = max(min(A_s_final_bot_Positive_M,self._A_s_max_bot), A_s_comp_bot) # En caso de que falle la viga, diseñamos con el A_s_max 
                self._A_s_top = max(A_s_comp_top, min(A_s_final_top_Negative_M,self._A_s_max_top)) # En caso de que falle la viga, diseñamos con el A_s_max
            # Design bottom reinforcement
            section_rebar_bot = Rebar(self)
            self.flexure_design_results_bot = section_rebar_bot.longitudinal_rebar_ACI_318_19(self._A_s_bot)
            best_design = section_rebar_bot.longitudinal_rebar_design
            # Extract bar information
            d_b1_bot=best_design["d_b1"]
            d_b2_bot=best_design["d_b2"]
            d_b3_bot=best_design["d_b3"]
            d_b4_bot=best_design["d_b4"]
            n_1_bot=best_design["n_1"]
            n_2_bot=best_design["n_2"]
            n_3_bot=best_design["n_3"]
            n_4_bot=best_design["n_4"]

            # Set rebar information to section
            c_mec_calc = self.c_c + self._stirrup_d_b + self._bot_rebar_centroid
            
            # Design top reinforcement
            if self._A_s_top > 0:
                section_rebar_top = Rebar(self)
                self.flexure_design_results_top = section_rebar_top.longitudinal_rebar_ACI_318_19(self._A_s_top)
                best_design_top = section_rebar_top.longitudinal_rebar_design

                # Extract bar information for top reinforcement
                d_b1_top=best_design_top["d_b1"]
                d_b2_top=best_design_top["d_b2"]
                d_b3_top=best_design_top["d_b3"]
                d_b4_top=best_design_top["d_b4"]
                n_1_top=best_design_top["n_1"]
                n_2_top=best_design_top["n_2"]
                n_3_top=best_design_top["n_3"]
                n_4_top=best_design_top["n_4"]

                # Set rebar information to section
                self.set_longitudinal_rebar_bot(n_1_bot, d_b1_bot, n_2_bot, d_b2_bot, 
                                n_3_bot, d_b3_bot, n_4_bot, d_b4_bot)
                self.set_longitudinal_rebar_top(n_1_top, d_b1_top, n_2_top, d_b2_top, 
                                    n_3_top, d_b3_top, n_4_top, d_b4_top)

                d_prima_calculo = self.c_c + self._stirrup_d_b + self._top_rebar_centroid
            else:
                # If no top reinforcement is required
                d_prima_calculo = d_prima
                # Set rebar information to section
                self.set_longitudinal_rebar_bot(n_1_bot, d_b1_bot, n_2_bot, d_b2_bot, 
                                n_3_bot, d_b3_bot, n_4_bot, d_b4_bot)
                self.set_longitudinal_rebar_top(0, 0*mm, 0, 0*mm, 0, 0*mm, 0, 0*mm)

            # Update error for iteration
            Err = max(abs(c_mec_calc - rec_mec), abs(d_prima_calculo - d_prima))
            rec_mec = c_mec_calc
            d_prima = d_prima_calculo

        # Return results as a DataFrame
        results = {
            "Bottom_As_adopted": self._A_s_bot.to("inch**2"),
            "Bottom separation of bars": self._available_s_bot.to("inch"),
            "As_compression_adopted": self._A_s_top.to("inch**2"),
            "Top separation of bars": self._available_s_top.to("inch"),
        }
        return pd.DataFrame([results], index=[0])

    def design_flexure_EN_1992(self, force: Forces) -> None:
        pass

    def design_flexure(self) -> pd.DataFrame:
        """
        Designs flexural reinforcement for the beam using the provided forces and design code.
        Identifies the limiting cases for top and bottom reinforcement, designs for those cases, 
        and then checks flexural capacity for all forces.
        
        Returns
        -------
        DataFrame
            A DataFrame summarizing the flexural design results for all forces.
        """
        if not self.node or not self.node.forces:
            raise ValueError("No Node or forces list associated with this beam.")

        # Initialize limiting cases
        max_M_y_top = 0 * kN * m  # For negative M_y (top reinforcement design)
        max_M_y_bot = 0 * kN * m  # For positive M_y (bottom reinforcement design)

        # Identify the limiting cases
        for force in self.node.forces:
            # For top reinforcement, consider the minimum (most negative) moment
            if force._M_y <= max_M_y_top:
                max_M_y_top = force._M_y
                self._limiting_case_bot=force

            # For bottom reinforcement, consider the maximum positive moment
            if force._M_y > max_M_y_bot:
                max_M_y_bot = force._M_y
                self._limiting_case_top=force


        # Design flexural reinforcement for the limiting cases
        if self.concrete.design_code=="ACI 318-19" or self.concrete.design_code=="CIRSOC 201-25":
            self.design_flexure_ACI_318_19(max_M_y_bot, max_M_y_top)
        else:
            raise ValueError(f"Longitudinal design method not implemented "
                            f"for concrete type: {type(self.concrete).__name__}")
        
        # Check flexural capacity for all forces with the assigned reinforcement
        all_results = self.check_flexure()
        return all_results

    def check_flexure(self) -> DataFrame:
        if not self.node or not self.node.forces:
            raise ValueError("No Node or forces list associated with this beam.")
        
        # Initialize variables to track limiting cases
        max_dcr_top: float = 0
        max_dcr_bot: float = 0
        limiting_case_top = None
        limiting_case_bot = None
        limiting_case_top_details = None
        limiting_case_bot_details = None

        # To compile results for all forces
        self._flexure_results_list = []  # Store individual results for each force
        self._flexure_results_detailed_list = {}  # Store detailed results by force ID

        for force in self.node.forces:
            # Select the method based on design code
            if self.concrete.design_code=="ACI 318-19" or self.concrete.design_code=="CIRSOC 201-25":
                result = self.check_flexure_ACI_318_19(force)
            # elif self.concrete.design_code=="EN 1992-2004":
            #     result =  self.check_shear_EN_1992_2004(force)
            else:
                raise ValueError(f"Flexure design method not implemented for concrete type: {type(self.concrete).__name__}")  # noqa: E501
            self._flexure_results_list.append(result)

            # Store detailed results for this force
            self._flexure_results_detailed_list[force.id] = {
                'forces': self._forces_flexure.copy(),
                'min_max': self._data_min_max_flexure.copy(),
                'flexure_capacity_top': self._flexure_capacity_top.copy(),
                'flexure_capacity_bot': self._flexure_capacity_bot.copy(),
                'checks_pass': self._all_flexure_checks_passed
            }

            # Extract the DCR values for top and bottom from the results
            current_dcr_top = self._DCRb_top
            current_dcr_bot = self._DCRb_bot

            # Update top limiting case
            if current_dcr_top > max_dcr_top:
                max_dcr_top = current_dcr_top
                limiting_case_top = result
                limiting_case_top_details = self._flexure_results_detailed_list[force.id]

            # Update bottom limiting case
            if current_dcr_bot > max_dcr_bot:
                max_dcr_bot = current_dcr_bot
                limiting_case_bot = result
                limiting_case_bot_details = self._flexure_results_detailed_list[force.id]

        # Compile all results into a single DataFrame
        all_results = pd.concat(self._flexure_results_list, ignore_index=True)

        # Store limiting cases
        self._limiting_case_flexure_top = limiting_case_top
        self._limiting_case_flexure_bot = limiting_case_bot
        self._limiting_case_flexure_top_details = limiting_case_top_details
        self._limiting_case_flexure_bot_details = limiting_case_bot_details

        # Store maximum DCRs for easy access
        self._max_dcr_top = max_dcr_top
        self._max_dcr_bot = max_dcr_bot
        
        # Mark shear as checked
        self._flexure_checked = True
        return all_results

    def _calculate_shear_reinforcement_aci(self) -> None:
        V_s = self._A_v * self.f_yt * self._d_shear  # Shear contribution of reinforcement
        self._phi_V_s = self.phi_v * V_s  # Reduced shear contribution of reinforcement

    def _calculate_effective_shear_area_aci(self) -> None:
        self._A_cv = self.width * self._d_shear  # Effective shear area
        self._rho_w = self._A_s_tension.to('cm**2') / self._A_cv.to('cm**2')  # Longitudinal reinforcement ratio
        if self.concrete.unit_system == "metric":
            self._lambda_s = math.sqrt(2 / (1 + 0.004*self._d_shear/mm))
        else:
            self._lambda_s = math.sqrt(2 / (1 + self._d_shear / (10 * inch)))

    def _calculate_concrete_shear_strength_aci(self) -> None:
        f_c = self.concrete.f_c
        self._sigma_Nu = min(self._N_u / (6 * self.A_x), 0.05 * f_c)  # Axial stress influence
        if self.concrete.unit_system == "metric":
            V_cmin = 0 * kN
            if self._A_v < self._A_v_min:
                if self._A_s_tension == 0*cm**2:
                    warnings.warn("Longitudinal rebar As cannot be zero if A_v is less than A_v_min.", UserWarning)
                self._k_c_min = 0.66 * self._lambda_s * self.lambda_factor * self._rho_w ** (1/3)\
                    * math.sqrt(f_c / MPa)* MPa + self._sigma_Nu
            else:
                self._k_c_min = max(0.17 * self.lambda_factor * math.sqrt(f_c / MPa) * MPa + self._sigma_Nu,
                                0.66 * self.lambda_factor * self._rho_w ** (1/3) * math.sqrt(f_c / MPa) * MPa\
                                      + self._sigma_Nu)
        else:
            V_cmin = 0 * kip
            if self._A_v < self._A_v_min:
                self._k_c_min = 8 * self._lambda_s * self.lambda_factor * self._rho_w ** (1/3) * math.sqrt(f_c / psi)\
                      * psi + self._sigma_Nu
            else:
                self._k_c_min = max(2 * self.lambda_factor * math.sqrt(f_c / psi) * psi + self._sigma_Nu,
                                8 * self.lambda_factor * self._rho_w ** (1/3) * math.sqrt(f_c / psi) * psi +\
                                      self._sigma_Nu)
        # Maximum concrete shear strength
        if self.concrete.unit_system == "metric":
            V_cmax = (0.42 * self.lambda_factor * math.sqrt(self.concrete.f_c / MPa) * MPa) * self._A_cv
        else:
            V_cmax = (5 * self.lambda_factor * math.sqrt(self.concrete.f_c / psi) * psi) * self._A_cv
        self.V_c = min(V_cmax, max(V_cmin, self._k_c_min * self._A_cv))
        self._phi_V_c = self.phi_v * self.V_c

    def _calculate_max_shear_capacity_aci(self) -> None:
        "Formula for maximum total shear capacity (V_max)"
        if self.concrete.unit_system == "metric":
            V_max = self.V_c + (0.66 * self.lambda_factor * math.sqrt(self.concrete.f_c / MPa) * MPa) * self._A_cv
        else:
            V_max = self.V_c + (8 * self.lambda_factor * math.sqrt(self.concrete.f_c / psi) * psi) * self._A_cv
        self._phi_V_max = self.phi_v * V_max
        self._max_shear_ok = self._V_u < self._phi_V_max  

    def _check_minimum_reinforcement_requirement_aci(self) -> None:
        if self.concrete.unit_system == "metric":
            if self._V_u < 0.083*self.phi_v*self.lambda_factor*math.sqrt(self.concrete.f_c / MPa) * MPa*self._A_cv:
                self._A_v_req = 0 * cm**2/m
                self._A_v_min = 0 * cm**2/m
                self._max_shear_ok = True
            elif 0.083*self.phi_v*self.lambda_factor*math.sqrt(self.concrete.f_c / MPa) * MPa*self._A_cv\
                < self._V_u < self._phi_V_max:
                self._calculate_A_v_min_ACI(self.concrete.f_c)
                self._max_shear_ok = True
            else:
                self._calculate_A_v_min_ACI(self.concrete.f_c)
                self._max_shear_ok = False
        else:
            if self._V_u < self.phi_v*self.lambda_factor*math.sqrt(self.concrete.f_c / psi) * psi*self._A_cv:
                self._A_v_req = 0 * inch**2/ft
                self._A_v_min = 0 * inch**2/ft
                self._max_shear_ok = True
                # if self._V_u != 0*kN:
                #     self._stirrup_d_b = 0*inch
            elif self.phi_v*self.lambda_factor*math.sqrt(self.concrete.f_c / psi) * psi*self._A_cv\
                < self._V_u < self._phi_V_max:
                self._calculate_A_v_min_ACI(self.concrete.f_c)
                self._max_shear_ok = True
            else:
                self._calculate_A_v_min_ACI(self.concrete.f_c)
                self._max_shear_ok = False

    def _calculate_V_s_req(self) -> None:
        self._V_s_req = self._V_u - self._phi_V_c
        self._A_v_req = max(self._V_s_req / (self.phi_v * self.f_yt * self._d_shear), self._A_v_min).to('cm ** 2 / m')

    def _calculate_total_shear_strength_aci(self) -> None:
        self._phi_V_n = self.phi_v * (self.V_c + self._A_v * self.f_yt * self._d_shear)
        V_d_max = min(self._phi_V_n, self._phi_V_max)
        self._DCRv = abs((self._V_u.to('kN').magnitude / V_d_max.to('kN').magnitude))

    def _calculate_rebar_spacing_aci(self) -> None:
        section_rebar = Rebar(self)
        n_legs_actual = self._stirrup_n * 2  # Ensure legs are even
        self._stirrup_s_w = (self.width - 2 * self.c_c - self._stirrup_d_b) / (n_legs_actual - 1)
        self._stirrup_s_max_l, self._stirrup_s_max_w = section_rebar.calculate_max_spacing_ACI_318_19(self._V_u - self._phi_V_c, self._A_cv)
        self._stirrup_s_l = max(self._stirrup_s_l, 0 * inch)
        self._stirrup_s_w = max(self._stirrup_s_w, 0 * inch)
    
    def _compile_results_aci_flexure_metric(self, force: Forces) -> Dict[str, Any]:
        # Create dictionaries for bottom and top rows
        if self._M_u>=0:
            result = {
                'Section Label': self.label,
                'Load Combo': force.label,
                'Position': 'Bottom',
                'As,min': self._A_s_min_bot.to('cm ** 2'),
                'As,req': self._A_s_req_bot.to('cm ** 2'),
                'As,top': self._A_s_top.to('cm ** 2'),
                'As,bot': self._A_s_bot.to('cm ** 2'),
                'c/d': self._c_d_bot,
                'Mu': self._M_u_bot.to('kN*m'),
                'ØMn': self._phi_M_n_bot.to('kN*m'),
                'Mu<ØMn': self._M_u_bot <= self._phi_M_n_bot,
                'DCR': self._DCRb_bot
            }
        else:
            result = {
                'Section Label': self.label,
                'Load Combo': force.label,
                'Position': 'Top',
                'As,min': self._A_s_min_top.to('cm ** 2'),
                'As,req': self._A_s_req_top.to('cm ** 2'),
                'As,top': self._A_s_top.to('cm ** 2'),
                'As,bot': self._A_s_bot.to('cm ** 2'),
                'c/d': self._c_d_top,
                'Mu': self._M_u_top.to('kN*m'),
                'ØMn': self._phi_M_n_top.to('kN*m'),
                'Mu<ØMn': -self._M_u_top <= self._phi_M_n_top,
                'DCR': self._DCRb_top
            }
        return result
    
    def _compile_results_aci_shear(self, force: Forces) -> Dict[str, Any]:
        return {
            'Section Label': self.label,
            'Load Combo': force.label,
            'Av,min': self._A_v_min.to('cm ** 2 / m'),
            'Av,req': self._A_v_req.to('cm ** 2 / m'),
            'Av': self._A_v.to('cm ** 2 / m'),
            'Vu': self._V_u.to('kN'),
            'Nu': self._N_u.to('kN'),
            'ØVc': self._phi_V_c.to('kN'),
            'ØVs': self._phi_V_s.to('kN'),
            'ØVn': self._phi_V_n.to('kN'),
            'ØVmax': self._phi_V_max.to('kN'),
            'Vu<ØVmax': self._max_shear_ok,
            'Vu<ØVn': self._V_u <= self._phi_V_n,
            'DCR': self._DCRv
        }

    def _calculate_A_v_min_ACI(self, f_c: PlainQuantity) -> None:
        """Calculate the minimum shear reinforcement based on unit system."""
        # 'Minimum reinforcement should be placed if the factored shear Vu 
        # is greater than half the shear capacity of the concrete,
        # reduced by 0.5ϕVc. It is assumed that minimum reinforcement is required.
        # Rebar needed, V_u > φ_v*V_c/2 for Imperial system
        f_yt = self._calculate_f_yt_aci()
        
        if self.concrete.unit_system == "metric":
            self._A_v_min = max(
                (0.062 * math.sqrt(f_c / MPa) * MPa / f_yt) * self.width,
                (0.35 * MPa / f_yt) * self.width
            )
        else:
            self._A_v_min = max(
                (0.75 * math.sqrt(f_c / psi) * psi / f_yt) * self.width,
                (50 * psi / f_yt) * self.width
            )   
       
    def _calculate_f_yt_aci(self) -> PlainQuantity:
        """Determine the yield strength of steel based on unit system."""
        if self.concrete.unit_system == "metric":
            return min(self.steel_bar.f_y, 420 * MPa)
        else:
            return min(self.steel_bar.f_y, 60 * ksi)

    def check_shear_ACI_318_19(self, force: Forces) -> pd.DataFrame:
        # Set the initial variables
        self._initialize_variables_ACI_318_19(force)

        # Minimum shear reinforcement calculation
        self._calculate_A_v_min_ACI(self.concrete.f_c)
        if self._stirrup_n > 0:
            # Shear reinforcement calculations
            self._calculate_shear_reinforcement_aci()

        # Effective shear area and longitudinal reinforcement ratio
        self._calculate_effective_shear_area_aci()

        # Check if minimum reinforcement is required
        self._check_minimum_reinforcement_requirement_aci()

        # Concrete shear strength calculation
        self._calculate_concrete_shear_strength_aci()

        # Maximum total shear capacity
        self._calculate_max_shear_capacity_aci()

        # Calculate required shear reinforcement
        self._calculate_V_s_req()

        # Total shear strength
        self._calculate_total_shear_strength_aci()

        # Rebar spacing checks
        self._calculate_rebar_spacing_aci()

        # Check results and return DataFrame
        results = self._compile_results_aci_shear(force)
        self._initialize_dicts_ACI_318_19_shear()
        return pd.DataFrame([results], index=[0])

    def design_shear_ACI_318_19(self, force: Forces) -> None:
        # Set the initial variables
        self._initialize_variables_ACI_318_19(force)
        # Minimum shear reinforcement calculation
        self._calculate_A_v_min_ACI(self.concrete.f_c)
        # Consider that the beam has minimum reinforcement
        self._A_v = self._A_v_min
        # Effective shear area and longitudinal reinforcement ratio
        self._calculate_effective_shear_area_aci()
        # Concrete shear strength calculation
        self._calculate_concrete_shear_strength_aci()
        # Maximum total shear capacity
        self._calculate_max_shear_capacity_aci()
        # Check if minimum reinforcement is required
        self._check_minimum_reinforcement_requirement_aci()
        # Calculate required shear reinforcement
        self._calculate_V_s_req()

        return None

    def _initialize_variables_ACI_318_19(self, force: Forces) -> None:
        self._N_u = force._N_x
        self._V_u = force._V_z
        self._M_u = force._M_y
        if self._M_u > 0*kNm: 
            self._M_u_bot = self._M_u
            self._M_u_top = 0*kNm
        else:
            self._M_u_bot = 0*kNm
            self._M_u_top = self._M_u
        self.settings.load_aci_318_19_settings()
        self.phi_v = self.settings.get_setting('phi_v')
        self.phi_t = self.settings.get_setting('phi_t')
        self.lambda_factor = self.settings.get_setting('lambda')
        self.f_yt = self._calculate_f_yt_aci()
        # Consider bottom or top tension reinforcement
        self._A_s_tension = self._A_s_bot if force._M_y >= 0*kNm else self._A_s_top

    def _initialize_variables_EN_1992_2004(self, force: Forces) -> None:
        if isinstance(self.concrete, Concrete_EN_1992_2004):
            # Set the initial variables
            self._N_Ed = force.N_x
            self._V_Ed_1 = force.V_z  # Consider the same shear at the edge of support and in d
            self._V_Ed_2 = force.V_z  # Consider the same shear at the edge of support and in d

            # Load settings for gamma factors
            self.settings.load_en_1992_2004_settings()
            self._alpha_cc = self.settings.get_setting('alpha_cc')
            self._gamma_c = self.settings.get_setting('gamma_c')
            self._gamma_s = self.settings.get_setting('gamma_s')
            self._f_ywk = self._f_yk
            self._f_ywd = self._f_ywk/self._gamma_s
            self._f_ywk = self._f_yk
            self._f_ywd = self._f_ywk/self._gamma_s
            self._f_cd = self._alpha_cc*self._f_ck/self._gamma_c

            # Consider bottom or top tension reinforcement
            self._A_s_tension = self._A_s_bot if force._M_y >= 0*kNm else self._A_s_top

            # Minimum shear reinforcement calculation
            self._alpha = math.radians(90)
            rho_min = 0.08*math.sqrt(self._f_ck.to('MPa').magnitude) / (self._f_ywk)*MPa
            self._A_v_min = rho_min * self.width * math.sin(self._alpha)
            # Compression stress, positive
            self._A_p = 0*cm**2 # No prestressing for now
            if force._M_y >= 0*kNm:
                self._rho_l_bot = min((self._A_s_tension + self._A_p) / (self.width * self._d_shear), 0.02)
            else:
                self._rho_l_top = min((self._A_s_tension + self._A_p) / (self.width * self._d_shear), 0.02)
            # Shear calculation for sections without rebar
            self._k_value = min(1 + math.sqrt(200 * mm / self._d_shear), 2)
            # Positive of compression
            self._sigma_cp = min(self._N_Ed / self.A_x, 0.2*self._f_cd)

    def _shear_without_rebar_EN_1992_2004(self) -> PlainQuantity:
        self._stirrup_d_b = 0*mm
        self._theta = 0
        # Total shear capacity without rebar
        C_rdc = 0.18/self._gamma_c
        v_min = 0.035*self._k_value**(3/2)*math.sqrt(self._f_ck.to('MPa').magnitude)
        k_1 = 0.15
        V_Rd_c_min = ((v_min+k_1*self._sigma_cp.to('MPa').magnitude)* self.width * self._d_shear * MPa).to('kN')
        rho_l  = self._rho_l_bot if self._M_Ed >= 0*kNm else self._rho_l_top
        V_Rd_c = ((C_rdc*self._k_value*(100*rho_l*self._f_ck.to('MPa').magnitude)**(1/3)*MPa\
                  +k_1*self._sigma_cp.to('MPa'))* self.width * self._d_shear).to('kN')        
        return max(V_Rd_c_min, V_Rd_c)
        
    def check_shear_EN_1992_2004(self, Force:Forces) -> DataFrame:
        if isinstance(self.concrete, Concrete_EN_1992_2004):
            # Initialize all the code related variables
            self._initialize_variables_EN_1992_2004(Force)            
            
            if self._stirrup_n == 0:
                # Calculate V_Rd_c
                self._V_Rd_c = self._shear_without_rebar_EN_1992_2004()
                # According to EN1992-1-1 §6.2.1(4) minimum shear reinforcement should nevertheless be provided
                # according to EN1992-1-1 §9.2.2. The minimum shear reinforcement may be omitted in members where
                # transverse redistribution of loads is possible (such as slabs) and members of minor importance
                # which do not contribute significantly to the overall resistance and stability of the structure.
                self._A_v_req = self._A_v_min
                #Maximum shear capacity is the same as the concrete capacity
                self._V_Rd = self._V_Rd_c
                self._V_Rd_max = self._V_Rd
                self._max_shear_ok = self._V_Ed_1 <= self._V_Rd_max

            else:
                # Shear reinforcement calculations
                d_bs = self._stirrup_d_b
                s_l = self._stirrup_s_l
                n_legs = self._stirrup_n*2
                A_db = (d_bs ** 2) * math.pi / 4  # Area of one stirrup leg
                A_vs = n_legs * A_db  # Total area of stirrups
                self._A_v = A_vs / s_l  # Stirrup area per unit length
                # Total shear strength with rebar
                alpha_cw = 1  # Non-prestressed members or members subject to tensile stress due to axial force
                v_1 = 0.6 * (1 - self._f_ck.to('MPa').magnitude / 250)  # Strength reduction factor for concrete struts
                z = 0.9 * self._d_shear  # Lever arm

                # The θ angle is lmited between 21,8° ≤ θ ≤ 45°(1 ≤ cot(θ) ≤ 2.5)
                # Check the minimum strut angle θ = 21.8° (cot(θ) = 2.5)
                theta_min = math.radians(21.8)
                cot_theta_min = 1 / math.tan(theta_min)

                V_Rd_max_min_angle = (alpha_cw * self.width * z * v_1 * self._f_cd / (cot_theta_min +
                                                                                       math.tan(theta_min))).to('kN')

                if self._V_Ed_1 <= V_Rd_max_min_angle:
                    # If within the minimum angle
                    self._theta = theta_min
                    self._cot_theta = cot_theta_min
                    self._V_Rd_max = V_Rd_max_min_angle
                    self._max_shear_ok = True
                else:
                    # Check the maximum strut angle θ = 45° (cot(θ) = 1.0)
                    theta_max = math.radians(45)
                    cot_theta_max = 1 / math.tan(theta_max)
                    V_Rd_max_max_angle: PlainQuantity = (alpha_cw * self.width * z * v_1 * self._f_cd / (cot_theta_max +
                                                                                           math.tan(theta_max))).to('kN')

                    if self._V_Ed_1 > V_Rd_max_max_angle:
                        self._theta = theta_max
                        self._cot_theta = 1 / math.tan(self._theta)
                        self._V_Rd_max = V_Rd_max_max_angle
                        self._max_shear_ok = False
                    else:
                        self._max_shear_ok = True
                        # Determine the angle θ of the strut based on the shear force
                        self._theta: float = 0.5 * math.asin((self._V_Ed_1 / V_Rd_max_max_angle))
                        self._cot_theta = 1 / math.tan(self._theta)
                        self._V_Rd_max = (alpha_cw * self.width * z * v_1 * self._f_cd / (self._cot_theta +
                                                                                           math.tan(self._theta))).to('kN')
                # Required shear reinforcing area
                self._A_v_req = max((self._V_Ed_2 / (z * self._f_ywd * self._cot_theta)), self._A_v_min)
                self._V_Rd_s = (self._A_v * z * self._f_ywd * self._cot_theta)
                #Maximum shear capacity is the same as the steel capacity
                self._V_Rd = self._V_Rd_s

                # Rebar spacing checks
                section_rebar = Rebar(self)
                n_legs_actual = self._stirrup_n * 2      # Ensure legs are even
                self._stirrup_s_l = self._stirrup_s_l
                self._stirrup_s_w = (self.width - 2 * self.c_c - self._stirrup_d_b) / (n_legs_actual - 1) 
                self._stirrup_s_max_l, self._stirrup_s_max_w =\
                      section_rebar.calculate_max_spacing_EN_1992_2004(self._alpha)

            self._DCRv = abs((self._V_Ed_2.to('kN').magnitude / self._V_Rd.to('kN').magnitude))
            # Design results
            results = {
                'Label': self.label, #Beam label
                'Av,min': self._A_v_min.to('cm ** 2 / m'),  # Minimum shear reinforcement area
                'Av,req': self._A_v_req.to('cm ** 2 / m'), # Required shear reinforcing area
                'Av': self._A_v.to('cm ** 2 / m'),  # Provided stirrup reinforcement per unit length
                'VEd,1': self._V_Ed_1.to('kN'), # Max Vu for the design at the support
                'VEd,2': self._V_Ed_2.to('kN'), # Max Vu for the design at d from the support
                'VRd,c': self._V_Rd_c.to('kN'),  # Concrete contribution to shear capacity
                'VRd,s': self._V_Rd_s.to('kN'),  # Reinforcement contribution to shear capacity
                'VRd': self._V_Rd.to('kN'),  # Total shear capacity
                'VRd,max': self._V_Rd_max.to('kN'),  # Maximum shear capacity
                'VEd,1<VRd,max': self._max_shear_ok,  # Check if applied shear is within max shear capacity
                'VEd,2<VRd': self._V_Ed_2 <= self._V_Rd,  # Check if applied shear is within total capacity
                "DCR" :  self._DCRv
            }
            self._initialize_dicts_EN_1992_2004_shear()
            return pd.DataFrame([results], index=[0])
        else:
            raise ValueError("Concrete type is not compatible with EHE-08 shear check.")
  
    def design_shear_EN_1992_2004(self, Force:Forces) -> None:
        return None

    # Factory method to select the shear design method
    def design_shear(self) -> DataFrame:
        if not self.node or not self.node.forces:
            raise ValueError("No Node or forces list associated with this beam.")
        # Track the maximum A_v_req to identify the limiting case
        max_A_v_req = 0*cm**2/m 

        # Step 1: Identify the worst-case force
        for force in self.node.forces:
            if self.concrete.design_code=="ACI 318-19" or self.concrete.design_code=="CIRSOC 201-25":
                self.design_shear_ACI_318_19(force)
            # elif self.concrete.design_code=="EN 1992-2004":
                # self.design_shear_EN_1992_2004(force)
            else:
                raise ValueError(f"Shear design method not implemented for concrete type:"\
                    f"{type(self.concrete).__name__}")
            # Check if this result is the limiting case
            current_A_v_req = self._A_v_req
            if current_A_v_req >= max_A_v_req:
                max_A_v_req = current_A_v_req
                max_V_s_req = self._V_s_req

        # Step 2: Perform rebar design for the worst-case force
        section_rebar = Rebar(self)
        self.shear_design_results = section_rebar.transverse_rebar(max_A_v_req, max_V_s_req)
        self._best_rebar_design = section_rebar.transverse_rebar_design
        self._stirrup_s_l = self._best_rebar_design['s_l']
        self._stirrup_s_w = self._best_rebar_design['s_w']
        self._stirrup_s_max_l = self._best_rebar_design['s_max_l']
        self._stirrup_s_max_w = self._best_rebar_design['s_max_w']
        self.set_transverse_rebar(self._best_rebar_design['n_stir'],
                                  self._best_rebar_design['d_b'],
                                  self._best_rebar_design['s_l'])

        # Step 3: Check shear adequacy for all forces using the designed rebar
        all_results = self.check_shear()  
        return all_results
    
    # Factory method to select the shear check method
    def check_shear(self) -> DataFrame:
        if not self.node or not self.node.forces:
            raise ValueError("No Node or forces list associated with this beam.")

        self._shear_results_list = []  # Store individual results for each force
        self._shear_results_detailed_list = {}  # Store detailed results by force ID
        max_dcr = 0  # Track the maximum DCR to identify the limiting case
        self._limiting_case_shear_details = None

        for force in self.node.forces:
            # Select the method based on design code
            if self.concrete.design_code=="ACI 318-19" or self.concrete.design_code=="CIRSOC 201-25":
                result = self.check_shear_ACI_318_19(force)
            elif self.concrete.design_code=="EN 1992-2004":
                result =  self.check_shear_EN_1992_2004(force)
            else:
                raise ValueError(f"Shear design method not implemented for concrete type: {type(self.concrete).__name__}")  # noqa: E501
            self._shear_results_list.append(result)
            self._shear_results_detailed_list[force.id] = {
                'forces': self._forces_shear.copy(),
                'shear_reinforcement': self._shear_reinforcement.copy(),
                'min_max': self._data_min_max_shear.copy(),
                'checks_pass': self._all_shear_checks_passed,
                'shear_concrete': self._shear_concrete.copy()
            }

            # Check if this result is the limiting case
            current_dcr = result['DCR'][0]
            if current_dcr > max_dcr:
                max_dcr = current_dcr
                self._limiting_case_shear = result
                self._limiting_case_shear_details = self._shear_results_detailed_list[force.id]

        # Compile all results into a single DataFrame
        all_results = pd.concat(self._shear_results_list, ignore_index=True)

        # Identify the most limiting case by Demand-to-Capacity Ratio (DCR) or other criteria
        self.limiting_case_shear = all_results.loc[all_results['DCR'].idxmax()]  # Select row with highest DCR

        self._shear_checked = True  # Mark shear as checked
        return all_results

    def _format_longitudinal_rebar_string(self, n1: int, d_b1: PlainQuantity, n2: int = 0, d_b2: PlainQuantity = 0*mm) -> str:
        """
        Returns a formatted string representing the rebars and their diameters.
        
        Example output:
            "2Ø10" (if only n1 and d_b1 are defined)
            "2Ø10+2Ø8" (if both n1/d_b1 and n2/d_b2 are defined)
        """
        if n1 == 0:
            rebar_string ="-"
        else:
            rebar_string = f"{n1}Ø{int(d_b1.magnitude)}"
            if n2 > 0 and d_b2.magnitude > 0:  # Check if n2 and d_b2 are defined
                rebar_string += f"+{n2}Ø{int(d_b2.magnitude)}"
        return rebar_string

    def _initialize_dicts_ACI_318_19_flexure(self) -> None:
        """Initialize the dictionaries used in check and design methods."""
        self._materials_flexure = {
            "Materials": [
                "Section Label",
                "Concrete strength",
                "Steel reinforcement yield strength",
            ],
            "Variable": ["","fc", "fy"],
            "Value": [self.label, round(self.concrete.f_c.to('MPa').magnitude,2), 
                      round(self.steel_bar.f_y.to('MPa').magnitude,2)],
            "Unit": ["", "MPa", "MPa"]
        }
        self._geometry_flexure = {
            "Geometry": [
                "Section height",
                "Section width",
                "Clear cover",
                "Mechanical top cover",
                "Mechanical bottom cover",
            ],
            "Variable": ["h", "b", "cc", "cm,top", "cm,bot"],
            #TODO: ver bien tema As de armadura traccionada que podria ser superior o inferior.
            "Value": [self.height.to('cm').magnitude, self.width.to('cm').magnitude, self.c_c.to('cm').magnitude,
                       round(self._c_mec_top.to('cm').magnitude,2), round(self._c_mec_bot.to('cm').magnitude,2)],
            "Unit": ["cm", "cm", "cm", "cm", "cm"]
        }
        self._forces_flexure = {
            "Design forces": [
                "Top max moment",
                "Bottom max moment",
            ],
            "Variable": ["Mu,top", "Mu,bot"],
            "Value": [round(self._M_u_top.to('kN*m').magnitude,2), round(self._M_u_bot.to('kN*m').magnitude,2) ],
            "Unit": ["kNm", "kNm"]
        }
        # Min max lists
        min_spacing_top: PlainQuantity = max(self.settings.get_setting('clear_spacing'), self.settings.get_setting('vibrator_size'),
                              self._d_b_max_top)
        min_spacing_bot: PlainQuantity = max(self.settings.get_setting('clear_spacing'), self._d_b_max_bot)
        min_values = [self._A_s_min_top, min_spacing_top, self._A_s_min_bot,
                      min_spacing_bot]   # Use None for items without a minimum constraint
        max_values = [self._A_s_max_top, None, 
                      self._A_s_max_bot,None] # Use None for items without a maximum constraint
        current_values = [self._A_s_top, self._available_s_top, self._A_s_bot, 
                          self._available_s_bot]  # Current values to check

        # Generate check marks based on the range conditions
        checks = [
            '✔️' if (min_val is None or curr >= min_val) and (max_val is None or curr <= max_val) else '❌'
            for curr, min_val, max_val in zip(current_values, min_values, max_values)
        ]
        self._all_flexure_checks_passed = all(check == '✔️' for check in checks)
        self._data_min_max_flexure = {
            'Check': ['Min/Max As rebar top', 'Minimum spacing top','Min/Max As rebar bottom', 
                      'Minimum spacing bottom'],
            'Unit': ['cm²', 'mm', 'cm²', 'mm'],
            'Value': [round(self._A_s_top.to('cm**2').magnitude,2), 
            self._available_s_top.to('mm').magnitude, round(self._A_s_bot.to('cm**2').magnitude,2), 
            self._available_s_bot.to('mm').magnitude,],
            'Min.': [round(self._A_s_min_top.to('cm**2').magnitude,2), min_spacing_top.to('mm').magnitude,
                     round(self._A_s_min_bot.to('cm**2').magnitude,2),  min_spacing_bot.to('mm').magnitude],
            'Max.': [round(self._A_s_max_top.to('cm**2').magnitude,2), "", 
                     round(self._A_s_max_bot.to('cm**2').magnitude,2), ""],
            'Ok?': checks
        }
        check_DCR_top = '✔️' if self._DCRb_top < 1 else '❌'
        check_DCR_bot = '✔️' if self._DCRb_bot < 1 else '❌'
        self._flexure_capacity_top = {
            "Top reinforcement check": [
                "First layer bars",
                "Second layer bars",
                "Effective height",
                "Depth of equivalent strength block ratio",
                "Minimum rebar reinforcing",
                "Required rebar reinforcing",
                "Defined rebar reinforcing",
                "Longitudinal reinforcement ratio",
                "Total flexural strength", 
                "Demand Capacity Ratio"
            ],
            "Variable": ["n1+n2", "n3+n4", "d", "c/d", "As,min","As,req","As", "ρl", "ØMn", "DCR"],
            "Value": [self._format_longitudinal_rebar_string(self._n1_t, self._d_b1_t, self._n2_t, self._d_b2_t),
                    self._format_longitudinal_rebar_string(self._n3_t, self._d_b3_t, self._n4_t, self._d_b4_t),
                    round(self._d_top.to('cm').magnitude,2),
                    self._c_d_top, round(self._A_s_min_top.to('cm**2').magnitude,2),
                    round(self._A_s_req_top.to('cm**2').magnitude,2),
                    round(self._A_s_top.to('cm**2').magnitude,2), round(self._rho_l_top.magnitude,5),
                    round(self._phi_M_n_top.to('kN*m').magnitude,2), round(self._DCRb_top,2)],
            "Unit": ["", "", "cm", "", "cm²","cm²", "cm²","","kNm", check_DCR_top]
        }
        self._flexure_capacity_bot = {
            "Bottom reinforcement check": [
                "First layer bars",
                "Second layer bars",
                "Effective height",
                "Depth of equivalent strength block ratio",
                "Minimum rebar reinforcing",
                "Required rebar reinforcing",
                "Defined rebar reinforcing",
                "Longitudinal reinforcement ratio",
                "Total flexural strength", 
                "Demand Capacity Ratio"
            ],
            "Variable": ["n1+n2", "n3+n4", "d", "c/d", "As,min","As,req","As", "ρl", "ØMn", "DCR"],
            "Value": [self._format_longitudinal_rebar_string(self._n1_b, self._d_b1_b, self._n2_b, self._d_b2_b),
                    self._format_longitudinal_rebar_string(self._n3_b, self._d_b3_b, self._n4_b, self._d_b4_b),
                    round(self._d_bot.to('cm').magnitude,2),
                    self._c_d_bot, round(self._A_s_min_bot.to('cm**2').magnitude,2),
                    round(self._A_s_req_bot.to('cm**2').magnitude,2),
                    round(self._A_s_bot.to('cm**2').magnitude,2), round(self._rho_l_bot.magnitude,5),
                    round(self._phi_M_n_bot.to('kN*m').magnitude,2), round(self._DCRb_bot,2)],
            "Unit": ["", "", "cm", "", "cm²","cm²", "cm²","","kNm", check_DCR_bot]
        }
        self._flexure_all_checks = self._all_flexure_checks_passed and check_DCR_bot and check_DCR_top

    def _initialize_dicts_ACI_318_19_shear(self) -> None:
        """Initialize the dictionaries used in check and design methods."""
        self._materials_shear = {
            "Materials": [
                "Section Label",
                "Concrete strength",
                "Steel reinforcement yield strength",
                "Concrete density",
                "Normalweight concrete",
                "Safety factor for shear"
            ],
            "Variable": ["","fc", "fy", "wc", "λ", "Øv"],
            "Value": [self.label, round(self.concrete.f_c.to('MPa').magnitude,2), 
                      round(self.steel_bar.f_y.to('MPa').magnitude,2),round(self.concrete.density.to('kg/m**3').magnitude,1),
                       self.settings.get_setting('lambda'), self.settings.get_setting('phi_v')],
            "Unit": ["", "MPa", "MPa", "kg/m³", "", ""]
        }
        self._geometry_shear = {
            "Geometry": [
                "Section height",
                "Section width",
                "Clear cover",
                "Longitudinal tension rebar",
            ],
            "Variable": ["h", "b", "cc", "As"],
            #TODO: ver bien tema As de armadura traccionada que podria ser superior o inferior.
            "Value": [self.height.to('cm').magnitude, self.width.to('cm').magnitude, self.c_c.to('cm').magnitude,
                       round(self._A_s_tension.to('cm**2').magnitude,2)],
            "Unit": ["cm", "cm", "cm", "cm²"]
        }
        self._forces_shear = {
            "Design forces": [
                "Axial, positive for compression",
                "Shear",
            ],
            "Variable": ["Nu", "Vu"],
            "Value": [round(self._N_u.to('kN').magnitude,2), round(self._V_u.to('kN').magnitude,2) ],
            "Unit": ["kN", "kN"]
        }
        # Min max lists
        if self._phi_V_s == 0*kN:
            db_min = 0*mm if self.concrete.unit_system == "metric" else 0 * inch
            self._stirrup_d_b = 0*mm if self.concrete.unit_system == "metric" else 0 * inch
        else:
            db_min = 10 * mm if self.concrete.unit_system == "metric" else 3 / 8 * inch
        min_values = [None, None, self._A_v_min, db_min]   # Use None for items without a minimum constraint
        max_values = [self._stirrup_s_max_l, self._stirrup_s_max_w, None, None]  # Use None for items without a maximum constraint
        current_values = [self._stirrup_s_l, self._stirrup_s_w, self._A_v, self._stirrup_d_b]  # Current values to check

        # Generate check marks based on the range conditions
        checks = [
            '✔️' if (min_val is None or curr >= min_val) and (max_val is None or curr <= max_val) else '❌'
            for curr, min_val, max_val in zip(current_values, min_values, max_values)
        ]
        self._all_shear_checks_passed = all(check == '✔️' for check in checks)
        self._data_min_max_shear = {
            'Check': ['Stirrup spacing along length', 'Stirrup spacing along width', 'Minimum shear reinforcement',
                       'Minimum rebar diameter'],
            'Unit': ['cm', 'cm', 'cm²/m', 'mm'],
            'Value': [round(self._stirrup_s_l.to('cm').magnitude,2), round(self._stirrup_s_w.to('cm').magnitude,2),
            round(self._A_v.to('cm**2/m').magnitude,2), round(self._stirrup_d_b.magnitude,0)],
            'Min.': ["", "", round(self._A_v_min.to('cm**2/m').magnitude,2), round(db_min.magnitude,0)],
            'Max.': [round(self._stirrup_s_max_l.to('cm').magnitude,2), round(self._stirrup_s_max_w.to('cm').magnitude,2), "", ""],
            'Ok?': checks
        }
        self._shear_reinforcement = {
            "Shear reinforcement strength": [
                "Number of stirrups",
                "Stirrup diameter",
                "Stirrup spacing",
                "Effective height",
                "Minimum shear reinforcing",
                "Required shear reinforcing",
                "Defined shear reinforcing",
                "Shear rebar strength"
            ],
            "Variable": ["ns", "db", "s", "d", "Av,min","Av,req","Av", "ØVs"],
            "Value": [self._stirrup_n, self._stirrup_d_b.to('mm').magnitude, self._stirrup_s_l.to('cm').magnitude,
                    self._d_shear.to('cm').magnitude, round(self._A_v_min.to('cm**2/m').magnitude,2),
                    round(self._A_v_req.to('cm**2/m').magnitude,2),
                    round(self._A_v.to('cm**2/m').magnitude,2),
                    round(self._phi_V_s.to('kN').magnitude,2)],
            "Unit": ["", "mm", "cm", "cm", "cm²/m","cm²/m", "cm²/m","kN"]
        }
        check_max = '✔️' if self._max_shear_ok else '❌'
        check_FU = '✔️' if self._DCRv < 1 else '❌'
        self._shear_concrete: dict[str, list[Union[str, float, None]]] = {
            "Shear strength": [
                "Effective shear area",
                "Longitudinal reinforcement ratio",
                "Size modification factor",
                "Axial stress",
                "Concrete effective shear stress",
                "Concrete strength",
                "Maximum shear strength",
                "Total shear strength", 
                "Max shear check",
                "Demand Capacity Ratio"
            ],
            "Variable": ["Acv", "ρw", "λs", "σNu", "kc", "ØVc", "ØVmax", "ØVn", "" ,"DCR"],
            "Value": [round(self._A_cv.to('cm**2').magnitude,2),
                      round(self._rho_w.magnitude,5),round(self._lambda_s,3),
                      round(self._sigma_Nu.to('MPa').magnitude,2), round(self._k_c_min.to('MPa').magnitude,2),
                      round(self._phi_V_c.to('kN').magnitude,2), round(self._phi_V_max.to('kN').magnitude,2), 
                      round(self._phi_V_n.to('kN').magnitude,2), check_max, round(self._DCRv,2)],
            "Unit": ["cm²", "", "", "MPa", "MPa", "kN", "kN", "kN", "", check_FU]
        }
        self._shear_all_checks = self._all_shear_checks_passed and check_max and check_FU
    
    def _initialize_dicts_EN_1992_2004_shear(self) -> None:
        if isinstance(self.concrete, Concrete_EN_1992_2004):
            """Initialize the dictionaries used in check and design methods."""
            self._materials_shear = {
                "Materials": [
                "Section Label",
                "Concrete strength",
                "Steel reinforcement yield strength",
                "Safety factor for concrete",
                "Safety factor for steel",
                "Coefficient for long term effects and loading effects"
                ],
            "Variable": ["","fck", "fywk", "γc", "γs", "αcc"],
                "Value": [self.label, round(self.concrete.f_ck.to('MPa').magnitude,2),
                        round(self.steel_bar.f_y.to('MPa').magnitude,2),
                        self._gamma_c, self._gamma_s, self._alpha_cc
                        ],
                "Unit": ["", "MPa", "MPa", "","",""]
            }
            self._geometry_shear = {
                    "Geometry": [
                    "Section height",
                    "Section width",
                    "Clear cover",
                    "Longitudinal tension rebar",
                ],
                "Variable": ["h", "b", "rgeom", "As"],
                "Value": [self.height.to('cm').magnitude, self.width.to('cm').magnitude, self.c_c.to('cm').magnitude,
                        round(self._A_s_tension.to('cm**2').magnitude,2)],
                "Unit": ["cm", "cm", "cm", "cm²"]
            }
            self._forces_shear = {
                "Design forces": [
                    "Axial, positive for compression",
                    "Shear",
                ],
                "Variable": ["NEd", "VEd,2"],
                "Value": [round(self._N_Ed.to('kN').magnitude,2), round(self._V_Ed_2.to('kN').magnitude,2)],
                "Unit": ["kN", "kN"]
            }
            # Min max lists
            if self._V_Rd_s == 0*kN:
                self._stirrup_d_b = 0*mm if self.concrete.unit_system == "metric" else 0 * inch  
            # Min max lists
            min_values = [None, None, self._A_v_min]   # Use None for items without a minimum constraint
            max_values = [self._stirrup_s_max_l, self._stirrup_s_max_w, None]  # Use None for items without a maximum constraint
            current_values = [self._stirrup_s_l, self._stirrup_s_w, self._A_v]  # Current values to check

            # Generate check marks based on the range conditions
            checks = [
                '✔️' if (min_val is None or curr >= min_val) and (max_val is None or curr <= max_val) else '❌'
                for curr, min_val, max_val in zip(current_values, min_values, max_values)
            ]
            self._all_shear_checks_passed = all(check == '✔️' for check in checks)
            self._data_min_max_shear = {
                'Check': ['Stirrup spacing along length', 'Stirrup spacing along width', 'Minimum shear reinforcement'],
                'Unit': ['cm', 'cm', 'cm²/m'],
                'Valor': [round(self._stirrup_s_l.to('cm').magnitude,2), round(self._stirrup_s_w.to('cm').magnitude,2),
                round(self._A_v.to('cm**2/m').magnitude,2)],
                'Min.': ["", "", round(self._A_v_min.to('cm**2/m').magnitude,2)],
                'Max.': [round(self._stirrup_s_max_l.to('cm').magnitude,2), round(self._stirrup_s_max_w.to('cm').magnitude,2), ""],
                'Ok?': checks
            }
            self._shear_reinforcement = {
                    "Shear reinforcement strength": [
                    "Number of stirrups",
                    "Stirrup diameter",
                    "Stirrup spacing",
                    "Effective height",
                    "Minimum shear reinforcing",
                    "Required shear reinforcing",
                    "Defined shear reinforcing",
                    "Shear rebar strength"
                ],
                "Variable": ["ns", "db", "s", "d", "Asw,min","Asw,req","Asw", "VRd,s"],
                "Value": [self._stirrup_n, self._stirrup_d_b.to('mm').magnitude, self._stirrup_s_l.to('cm').magnitude,
                        self._d_shear.to('cm').magnitude, round(self._A_v_min.to('cm**2/m').magnitude,2),
                        round(self._A_v_req.to('cm**2/m').magnitude,2),
                        round(self._A_v.to('cm**2/m').magnitude,2),
                        round(self._V_Rd_s.to('kN').magnitude,2)],
                "Unit": ["", "mm", "cm", "cm", "cm²/m","cm²/m", "cm²/m","kN"]
            }
            check_max = '✔️' if self._max_shear_ok else '❌'
            check_DCR = '✔️' if self._DCRv < 1 else '❌'
            rho_l  = self._rho_l_bot if self._M_Ed >= 0*kNm else self._rho_l_top
            self._shear_concrete = {
                    "Shear strength": [
                    "Longitudinal reinforcement ratio",
                    'k value',
                    "Axial stress",
                    "Concrete strut angle",
                    "Concrete strength",
                    "Maximum shear strength",
                    "Total shear strength", 
                    "Max shear check",
                    "Demand Capacity Ratio"
                ],
                "Variable": ["ρl", "k", "σcd","Θ","VRd,c", "VRd,max", "VRd","" ,"DCR"],
                "Value": [round(rho_l.magnitude,4),
                        round(self._k_value,2),round(self._sigma_cp.to('MPa').magnitude,2),
                        round(math.degrees(self._theta),1),
                        round(self._V_Rd_c.to('kN').magnitude,2), round(self._V_Rd_max.to('kN').magnitude,2), 
                        round(self._V_Rd.to('kN').magnitude,2), check_max, round(self._DCRv,2)],
                "Unit": ["", "", "MPa", "deg", "kN", "kN", "kN", "", check_DCR]
            }
    # Beam results for Jupyter Notebook
    @property
    def data(self) -> None:
        markdown_content = f"Beam {self.label}, $b$={self.width.to('cm')}"\
                         f", $h$={self.height.to('cm')}, $c_{{c}}$={self.c_c.to('cm')}, \
                            Concrete {self.concrete.name}, Rebar {self.steel_bar.name}."
        self._md_data = markdown_content
        # Display the combined content
        display(Markdown(markdown_content))  # type: ignore

        return None
    
    @property
    def flexure_results(self) -> None:
        if not self._flexure_checked:
            warnings.warn("Flexural design has not been performed yet. Call check_flexure() or "
                        "design_flexure() first.", UserWarning)
            self._md_flexure_results = "Flexural results are not available."
            return None
        # Check if limiting case details exist
        top_details = self._limiting_case_flexure_top_details or {}
        bot_details = self._limiting_case_flexure_bot_details or {}
        # Use limiting case results
        top_result_data = top_details.get('flexure_capacity_top')
        bot_result_data = bot_details.get('flexure_capacity_bot')

        checks_pass_top = top_details.get('checks_pass')
        checks_pass_bot = bot_details.get('checks_pass')
        warning_top = "⚠️ Some checks failed, see detailed results." if not checks_pass_top else ""
        warning_bot = "⚠️ Some checks failed, see detailed results." if not checks_pass_bot else ""

        # Pending for approval
        # all_checks_top = top_details.get('flexure_check')
        # all_checks_bot = bot_details.get('flexure_check')
        # all_checks = all_checks_top and all_checks_bot

        # Formatter instance for DCR formatting
        markdown_content = ""
        formatter = Formatter()
        
        # Handle top result data
        if top_result_data:
            top_rebar_1 = top_result_data['Value'][0]
            top_rebar_2 = top_result_data['Value'][1]
            area_top = top_result_data['Value'][6]
            Mu_top = self._limiting_case_flexure_top_details['forces']['Value'][0]
            Mn_top = top_result_data['Value'][8]
            DCR_top = top_result_data['Value'][9]

            rebar_top = f"{top_rebar_1}" + (f" ++ {top_rebar_2}" if top_rebar_2 != '-' else "")
            formatted_DCR_top = formatter.DCR(DCR_top)

            markdown_content += (
                f"Top longitudinal rebar: {rebar_top}, $A_{{s,top}}$ = {area_top} cm², $M_u$ = {Mu_top} kNm, "
                f"$\\phi M_n$ = {Mn_top} kNm → {formatted_DCR_top} {warning_top}\n\n"
            )
        else:
            markdown_content += "No top moment to check.\n\n"

        # Handle bottom result data
        if bot_result_data:
            bot_rebar_1 = bot_result_data['Value'][0]
            bot_rebar_2 = bot_result_data['Value'][1]
            area_bot = bot_result_data['Value'][6]
            Mu_bot = self._limiting_case_flexure_bot_details['forces']['Value'][1]
            Mn_bot = bot_result_data['Value'][8]
            DCR_bot = bot_result_data['Value'][9]

            rebar_bot = f"{bot_rebar_1}" + (f" ++ {bot_rebar_2}" if bot_rebar_2 != '-' else "")
            formatted_DCR_bot = formatter.DCR(DCR_bot)

            markdown_content += (
                f"Bottom longitudinal rebar: {rebar_bot}, $A_{{s,bot}}$ = {area_bot} cm², $M_u$ = {Mu_bot} kNm, "
                f"$\\phi M_n$ = {Mn_bot} kNm → {formatted_DCR_bot} {warning_bot}"
            )
        else:
            markdown_content += "No bottom moment to check."

        # markdown_content += 'Beam flexure checks PASS ✔️' if all_checks else "Beam flexure checks FAIL ❌"

        self._md_flexure_results = markdown_content
        display(Markdown(markdown_content))

    @property
    def shear_results(self) -> None:
        if not self._shear_checked:
            warnings.warn("Shear design has not been performed yet. Call check_shear() or "
                          "design_shear() first.", UserWarning)
            self._md_shear_results = "Shear results are not available."
            return None
        

        # Check if limiting case details exist
        shear_details = self._limiting_case_shear_details or {}
        # Use limiting case results
        limiting_reinforcement = shear_details.get('shear_reinforcement')
        limiting_forces = shear_details.get('forces')
        limiting_shear_concrete = shear_details.get('shear_concrete')
        checks_pass = shear_details.get('checks_pass')
        markdown_content = ""
        if shear_details:
            # Create FUFormatter instance and format FU value
            formatter = Formatter()
            formatted_DCR = formatter.DCR(limiting_shear_concrete['Value'][-1])
            if self._A_v == 0*cm:
                rebar_v = "not assigned"
            else:
                rebar_v = f"{int(limiting_reinforcement['Value'][0])}eØ{limiting_reinforcement['Value'][1]}/"\
                        f"{limiting_reinforcement['Value'][2]} cm"
            # Limitng cases checks 
            warning = "⚠️ Some checks failed, see detailed results." if not checks_pass else "" 
            markdown_content = f"Shear reinforcing {rebar_v}, $A_v$={limiting_reinforcement['Value'][6]} cm²/m"\
                            f", $V_u$={limiting_forces['Value'][1]} kN, $\\phi V_n$={limiting_shear_concrete['Value'][7]} kN → {formatted_DCR} {warning}"  # noqa: E501
        else:
            markdown_content += "No shear to check."
        self._md_shear_results = markdown_content
        display(Markdown(markdown_content))

        return None
    
    # Beam results for Jupyter Notebook
    @property
    def results(self) -> None:
        """
        Ensure that properties, flexure results, and shear results are available and display them.
        Handles cases where flexure or shear results are not yet available.
        """
        if not hasattr(self, '_md_properties'):
            self.data  # This will generate _md_properties
        if self._flexure_checked:
            self.flexure_results  # This will generate _md_flexure_results
        if self._shear_checked:
            self.shear_results  # This will generate _md_shear_results
        return None

    def flexure_results_detailed(self, force: Optional[Forces] = None) -> None:
        """
        Displays detailed flexure results.

        Parameters
        ----------
        forces : Forces, optional
            The specific Forces object to display results for. If None, displays results for the limiting case.
        Returns
        -------
        None
        """
        if not self._flexure_checked:
            warnings.warn("Flexural check has not been performed yet. Call check_flexure or "
                        "design_flexure first.", UserWarning)
            self._md_flexure_results = "Flexure results are not available."
            return None

        # Determine which results to display (limiting case by default)
        if force:
            if force.id not in self._flexure_results_detailed_list:
                raise ValueError(f"No results found for Forces object with ID {force.id}.")
            result_data = self._flexure_results_detailed_list[force.id]
            top_result_data = result_data['flexure_capacity_top']
            bot_result_data = result_data['flexure_capacity_bot']
            forces_result = result_data['forces']
            min_max_result = result_data['min_max']
        else:
            if self._limiting_case_flexure_top_details is None:
                raise ValueError("Top limiting case details are not available.")
            if self._limiting_case_flexure_bot_details is None:
                raise ValueError("Bottom limiting case details are not available.")
            # Use the worst-case top and bottom scenarios
            top_result_data = self._limiting_case_flexure_top_details['flexure_capacity_top']
            bot_result_data = self._limiting_case_flexure_bot_details['flexure_capacity_bot']
            forces_result = {
                "Design forces": [
                    "Top max moment",
                    "Bottom max moment",
                ],
                "Variable": ["Mu,top", "Mu,bot"],
                "Value": [
                    round(self._limiting_case_flexure_top_details['forces']['Value'][0], 2),
                    round(self._limiting_case_flexure_bot_details['forces']['Value'][1], 2),
                ],
                "Unit": ["kNm", "kNm"]
            }
            min_max_result = {
            'Check': [
                'Min/Max As rebar top',
                'Minimum spacing top',
                'Min/Max As rebar bottom',
                'Minimum spacing bottom'
            ],
            'Unit': ['cm²', 'mm', 'cm²', 'mm'],
            'Value': [
                round(self._limiting_case_flexure_top_details['min_max']['Value'][0], 2),  # Top limiting case As
                round(self._limiting_case_flexure_top_details['min_max']['Value'][1], 2),  # Top limiting case spacing
                round(self._limiting_case_flexure_bot_details['min_max']['Value'][2], 2),  # Bottom limiting case As
                round(self._limiting_case_flexure_bot_details['min_max']['Value'][3], 2)   # Bottom limiting case spacing
            ],
            'Min.': [
                round(self._limiting_case_flexure_top_details['min_max']['Min.'][0], 2),  # Top limiting case As_min
                self._limiting_case_flexure_top_details['min_max']['Min.'][1],           # Top limiting case spacing min
                round(self._limiting_case_flexure_bot_details['min_max']['Min.'][2], 2),  # Bottom limiting case As_min
                self._limiting_case_flexure_bot_details['min_max']['Min.'][3]            # Bottom limiting case spacing min
            ],
            'Max.': [
                round(self._limiting_case_flexure_top_details['min_max']['Max.'][0], 2),  # Top limiting case As_max
                "",  # No max constraint for spacing
                round(self._limiting_case_flexure_bot_details['min_max']['Max.'][2], 2),  # Bottom limiting case As_max
                ""   # No max constraint for spacing
            ],
            'Ok?': [
                self._limiting_case_flexure_top_details['min_max']['Ok?'][0],  # Top As check
                self._limiting_case_flexure_top_details['min_max']['Ok?'][1],  # Top spacing check
                self._limiting_case_flexure_bot_details['min_max']['Ok?'][2],  # Bottom As check
                self._limiting_case_flexure_bot_details['min_max']['Ok?'][3]   # Bottom spacing check
            ]
            }

        # Create TablePrinter instances for detailed display
        print('===== BEAM FLEXURE DETAILED RESULTS =====')
        materials_printer = TablePrinter("MATERIALS")
        materials_printer.print_table_data(self._materials_flexure, headers='keys')

        geometry_printer = TablePrinter("GEOMETRY")
        geometry_printer.print_table_data(self._geometry_flexure, headers='keys')

        forces_printer = TablePrinter("FORCES")
        forces_printer.print_table_data(forces_result, headers='keys')

        min_max_printer = TablePrinter("MAX AND MIN LIMIT CHECKS")
        min_max_printer.print_table_data(min_max_result, headers='keys')

        capacity_printer = TablePrinter("FLEXURAL CAPACITY - TOP")
        capacity_printer.print_table_data(top_result_data, headers='keys')
        capacity_printer = TablePrinter("FLEXURAL CAPACITY - BOTTOM")
        capacity_printer.print_table_data(bot_result_data, headers='keys')

    def flexure_results_detailed_doc(self, force: Optional[Forces] = None) -> None:
        """
        Prints detailed flexure results in Word.

        Parameters
        ----------
        forces : Forces, optional
            The specific Forces object to display results for. If None, displays results for the limiting case.
        """
        if not self._flexure_checked:
            warnings.warn("Flexural check has not been performed yet. Call check_flexure or "
                        "design_flexure first.", UserWarning)
            self._md_flexure_results = "Flexural results are not available."
            return None

        # Determine which results to display (limiting case by default)
        if force:
            if force.id not in self._flexure_results_detailed_list:
                raise ValueError(f"No results found for Forces object with ID {force.id}.")
            result_data = self._flexure_results_detailed_list[force.id]
            top_result_data = result_data['flexure_capacity_top']
            bot_result_data = result_data['flexure_capacity_bot']
            forces_result = result_data['forces']
            min_max_result = result_data['min_max']
        else:
            if self._limiting_case_flexure_top_details is None:
                raise ValueError("Top limiting case details are not available.")
            if self._limiting_case_flexure_bot_details is None:
                raise ValueError("Bottom limiting case details are not available.")
            # Use the worst-case top and bottom scenarios
            top_result_data = self._limiting_case_flexure_top_details['flexure_capacity_top']
            bot_result_data = self._limiting_case_flexure_bot_details['flexure_capacity_bot']
            forces_result = {
                "Design forces": [
                    "Top max moment",
                    "Bottom max moment",
                ],
                "Variable": ["Mu,top", "Mu,bot"],
                "Value": [
                    round(self._limiting_case_flexure_top_details['forces']['Value'][0], 2),
                    round(self._limiting_case_flexure_bot_details['forces']['Value'][1], 2),
                ],
                "Unit": ["kNm", "kNm"]
            }
            min_max_result = {
            'Check': [
                'Min/Max As rebar top',
                'Minimum spacing top',
                'Min/Max As rebar bottom',
                'Minimum spacing bottom'
            ],
            'Unit': ['cm²', 'mm', 'cm²', 'mm'],
            'Value': [
                round(self._limiting_case_flexure_top_details['min_max']['Value'][0], 2),  # Top limiting case As
                round(self._limiting_case_flexure_top_details['min_max']['Value'][1], 2),  # Top limiting case spacing
                round(self._limiting_case_flexure_bot_details['min_max']['Value'][2], 2),  # Bottom limiting case As
                round(self._limiting_case_flexure_bot_details['min_max']['Value'][3], 2)   # Bottom limiting case spacing
            ],
            'Min.': [
                round(self._limiting_case_flexure_top_details['min_max']['Min.'][0], 2),  # Top limiting case As_min
                self._limiting_case_flexure_top_details['min_max']['Min.'][1],           # Top limiting case spacing min
                round(self._limiting_case_flexure_bot_details['min_max']['Min.'][2], 2),  # Bottom limiting case As_min
                self._limiting_case_flexure_bot_details['min_max']['Min.'][3]            # Bottom limiting case spacing min
            ],
            'Max.': [
                round(self._limiting_case_flexure_top_details['min_max']['Max.'][0], 2),  # Top limiting case As_max
                "",  # No max constraint for spacing
                round(self._limiting_case_flexure_bot_details['min_max']['Max.'][2], 2),  # Bottom limiting case As_max
                ""   # No max constraint for spacing
            ],
            'Ok?': [
                self._limiting_case_flexure_top_details['min_max']['Ok?'][0],  # Top As check
                self._limiting_case_flexure_top_details['min_max']['Ok?'][1],  # Top spacing check
                self._limiting_case_flexure_bot_details['min_max']['Ok?'][2],  # Bottom As check
                self._limiting_case_flexure_bot_details['min_max']['Ok?'][3]   # Bottom spacing check
            ]
            }

        # Convert output Dicts into DataFrames
        df_materials = pd.DataFrame(self._materials_flexure)
        df_geometry = pd.DataFrame(self._geometry_flexure)
        df_forces = pd.DataFrame(forces_result)
        df_data_min_max = pd.DataFrame(min_max_result)
        df_flexure_capacity_top = pd.DataFrame(top_result_data)
        df_flexure_capacity_bottom = pd.DataFrame(bot_result_data)
        
        # Create a document builder instance
        doc_builder = DocumentBuilder(title='Concrete beam flexure check')

        # Add first section and table
        doc_builder.add_heading('Concrete beam flexure check', level=1)
        doc_builder.add_text(f'Design code: {self.concrete.design_code}')
        doc_builder.add_heading('Materials', level=2)
        doc_builder.add_table_data(df_materials)
        doc_builder.add_table_data(df_geometry)
        doc_builder.add_table_data(df_forces)

        # Add third section for limit checks
        doc_builder.add_heading('Limit Checks', level=2)
        doc_builder.add_table_data(df_data_min_max)

        # Add second section for flexural checks
        doc_builder.add_heading('Flexural Capacity Top', level=2)
        doc_builder.add_table_dcr(df_flexure_capacity_top)
        doc_builder.add_heading('Flexural Capacity Bottom', level=2)
        doc_builder.add_table_dcr(df_flexure_capacity_bottom)

        # Save the Word doc
        doc_builder.save(f"Concrete beam flexure check {self.concrete.design_code}.docx")
 
    def shear_results_detailed(self, force: Optional[Forces] = None) -> None:
        """
        Displays detailed shear results.

        Parameters
        ----------
        forces : Forces, optional
            The specific Forces object to display results for. If None, displays results for the limiting case.
        Returns
        -------
        None
        """
        if not self._shear_checked:
            warnings.warn("Shear check has not been performed yet. Call check_shear or " 
                          "design_shear first.", UserWarning)
            self._md_shear_results = "Shear results are not available."
            return None
         # Determine which results to display (limiting case by default)
        if force:
            force_id = force.id
            if force_id not in self._shear_results_detailed_list:
                raise ValueError(f"No results found for Forces object with ID {force_id}.")
            result_data = self._shear_results_detailed_list[force_id]
        else:
            # Default to limiting case
            result_data = self._limiting_case_shear_details

        # Create a TablePrinter instance and display tables
        print('===== BEAM SHEAR DETAILED RESULTS =====')
        materials_printer = TablePrinter("MATERIALS")
        materials_printer.print_table_data(self._materials_shear, headers='keys')
        geometry_printer = TablePrinter("GEOMETRY")
        geometry_printer.print_table_data(self._geometry_shear, headers='keys')
        forces_printer = TablePrinter("FORCES")
        forces_printer.print_table_data(result_data['forces'], headers='keys')
        steel_printer = TablePrinter("SHEAR STRENGTH")
        steel_printer.print_table_data(result_data['shear_reinforcement'], headers='keys')
        min_max_printer = TablePrinter("MAX AND MIN LIMIT CHECKS")
        min_max_printer.print_table_data(result_data['min_max'], headers='keys')
        concrete_printer = TablePrinter("CONCRETE STRENGTH")
        concrete_printer.print_table_data(result_data['shear_concrete'], headers='keys')

    def shear_results_detailed_doc(self, force: Optional[Forces] = None) -> None:
        """
        Prints detailed shear results in Word.

        Parameters
        ----------
        forces : Forces, optional
            The specific Forces object to display results for. If None, displays results for the limiting case.
        """
        if not self._shear_checked:
            warnings.warn("Shear check has not been performed yet. Call check_shear or " 
                          "design_shear first.", UserWarning)
            self._md_shear_results = "Shear results are not available."
            return None
         # Determine which results to display (limiting case by default)
        if force:
            force_id = force.id
            if force_id not in self._shear_results_detailed_list:
                raise ValueError(f"No results found for Forces object with ID {force_id}.")
            result_data = self._shear_results_detailed_list[force_id]
        else:
            # Default to limiting case
            result_data = self._limiting_case_shear_details
        
        # Convert output Dicts into DataFrames
        df_materials = pd.DataFrame(self._materials_shear)
        df_geometry = pd.DataFrame(self._geometry_shear)
        df_forces = pd.DataFrame(result_data['forces'])
        df_shear_reinforcement = pd.DataFrame(result_data['shear_reinforcement'])
        df_data_min_max = pd.DataFrame(result_data['min_max'])
        df_shear_concrete = pd.DataFrame(result_data['shear_concrete'])


        # Create a document builder instance
        doc_builder = DocumentBuilder(title='Concrete beam shear check')

        # Add first section and table
        doc_builder.add_heading('Concrete beam shear check', level=1)
        doc_builder.add_text(f'Design code: {self.concrete.design_code}')
        doc_builder.add_heading('Materials', level=2)
        doc_builder.add_table_data(df_materials)
        doc_builder.add_table_data(df_geometry)
        doc_builder.add_table_data(df_forces)

        # Add second section and another table (can use different data)
        doc_builder.add_heading('Limit checks', level=2)
        doc_builder.add_table_min_max(df_data_min_max)
        doc_builder.add_heading('Design checks', level=2)
        doc_builder.add_table_data(df_shear_reinforcement)
        doc_builder.add_table_dcr(df_shear_concrete)

        # Save the Word doc
        doc_builder.save(f"Concrete beam shear check {self.concrete.design_code}.docx")




def clear_console() -> None:
    """
    Clears the console based on the operating system.
    """
    if os.name == 'nt':  # For Windows
        os.system('cls')
    else:  # For macOS and Linux
        os.system('clear')

def flexure_design_test() -> None:
    concrete= Concrete_ACI_318_19(name="C25",f_c=25*MPa) 
    steelBar= SteelBar(name="ADN 420", f_y=420*MPa)
    custom_settings = {'clear_cover': 2.5*cm}
    beam = RectangularBeam(label="101",
                                      concrete=concrete,steel_bar=steelBar,width=15*cm, height=15*cm,
                                       settings=custom_settings)
    f1 = Forces(label='D', M_y=0.0500*kNm)
    f2 = Forces(label='L', M_y=0.40*kNm)
    f3 = Forces(label='C1', M_y=0.94*kNm)
    f4 = Forces(label='C2', M_y=1.35*kNm)
    f5 = Forces(label='C3', M_y=-1.00*kNm)
    Node(section=beam, forces=[f1, f2, f3, f4, f5])
    #TODO DEFINIR LA SUMA DE CARGAS, QUE ENTIENDA QUE SI UNO LE DICE f1+f2 ES SUMAR LOS VALORES DE LAS SOLICITACIONES

    Node(section=beam, forces=[f1, f2, f3, f4, f5])
    results=beam.design_flexure()
    print(beam.flexure_design_results_bot,'\n', beam.flexure_design_results_top)

    print(results)

    print(beam.check_flexure())

def flexure_check_test() -> None:
    clear_console()
    concrete = Concrete_ACI_318_19(name="H-25",f_c=25*MPa) 
    steelBar = SteelBar(name="420", f_y=420*MPa) 

    beam = RectangularBeam(
        label="101",
        concrete=concrete,
        steel_bar=steelBar,
        width=20*cm,  
        height=60*cm,   
    )

    # beam.set_longitudinal_rebar_bot(n1=2,d_b1=20*mm)
    beam.set_longitudinal_rebar_bot(n1=2,d_b1=12*mm, n2=1, d_b2=12*mm, n3=2,d_b3=12*mm, n4=1, d_b4=10*mm)
    beam.set_longitudinal_rebar_top(n1=2,d_b1=16*mm)
    f1 = Forces(label='D', M_y=0*kNm, V_z=50*kN)
    f2 = Forces(label='L', M_y=-100*kNm)
    f3 = Forces(label='W', M_y=-50*kNm)
    f4 = Forces(label='S', M_y=110*kNm)
    Node(section=beam, forces=[f1,f2,f3,f4])
    beam.check_flexure()
    beam.check_shear()
    beam.flexure_results_detailed()
    beam.flexure_results_detailed_doc()
    beam.shear_results_detailed_doc()

def flexure_Mn() -> None:
    clear_console()
    # MOMENTO NOMINAL SIMPLEMENTE ARMADO
    #Example from https://www.google.com/search?q=ACI+318+19+nominal+moment+of+section&oq=ACI+318+19+nominal+moment+of+section&gs_lcrp=EgZjaHJvbWUyBggAEEUYOTIHCAEQIRigAdIBCTIyNzkzajBqN6gCALACAA&sourceid=chrome&ie=UTF-8#fpstate=ive&vld=cid:dab5f5e7,vid:m4H0QbGDYIg,st:0
    concrete = Concrete_ACI_318_19(name="C6",f_c=6000*psi) 
    steelBar = SteelBar(name="G80", f_y=80000*psi) 
    beam = RectangularBeam(
        label="B20x30",
        concrete=concrete,
        steel_bar=steelBar,
        width=20 * inch,  
        height=30 * inch,  

    )
    A_s=10.92 * inch**2
    d=27*inch
    debug(beam._c_mec_bot)
    result=beam._determine_nominal_moment_simple_reinf_ACI_318_19(A_s,d)
    print(result.to(kip*ft))


    # MOMENTO NOMINAL DOBLEMENTE ARMADO
    concrete2 = Concrete_ACI_318_19(name="C4",f_c=4000*psi) 
    steelBar2 = SteelBar(name="G60", f_y=60000*psi) 
    beam2 = RectangularBeam(
        label="B14x27",
        concrete=concrete2,
        steel_bar=steelBar2,
        width=14 * inch,  
        height=27 * inch,   
    )
    A_s=6 * inch**2
    d=24*inch
    d_prime=2.5*inch
    A_s_prime=1.8*inch**2
    result=beam2._determine_nominal_moment_double_reinf_ACI_318_19(A_s, d, d_prime, A_s_prime)
    print(result.to(kip*ft))

def shear_ACI_metric() -> None:
    concrete= Concrete_ACI_318_19(name="C30",f_c=30*MPa) 
    steelBar= SteelBar(name="ADN 420", f_y=420*MPa)
    custom_settings = {'clear_cover': 30*mm}
    beam = RectangularBeam(label="101",
                                      concrete=concrete,steel_bar=steelBar,width=20*cm, height=50*cm,
                                       settings=custom_settings)
    f1 = Forces(label='1.4D', V_z=100*kN)
    f2 = Forces(label='1.2D+1.6L', V_z=1.55*kN)
    f3 = Forces(label='W', V_z=2.20*kN)
    f4 = Forces(label='S', V_z=8.0*kN)
    f5 = Forces(label='E', V_z=1.0*kN)
    Node(section=beam, forces=[f1, f2, f3, f4, f5])
    beam.set_longitudinal_rebar_bot(n1=2, d_b1=16 * mm)
    # beam.set_transverse_rebar(n_stirrups=1, d_b=6*mm, s_l=20*cm) 
    # results = beam.check_shear()
    results = beam.design_shear()
    print(results)
    print(beam.shear_design_results)
    # beam.shear_results_detailed()
    # print(beam.shear_design_results)
    # print(beam.results)
    # beam.shear_results_detailed_doc()

def shear_ACI_imperial() -> None:
    concrete = Concrete_ACI_318_19(name="C4", f_c=4000*psi)  
    steelBar = SteelBar(name="ADN 420", f_y=60*ksi)  
    custom_settings = {'clear_cover': 1.5*inch} 
    beam = RectangularBeam(
        label="102",
        concrete=concrete,
        steel_bar=steelBar,
        width=10*inch,  
        height=16*inch,
        settings=custom_settings  
    )

    # f1 = Forces(label='D', V_z=37.727*kip, N_x=20*kip)
    f1 = Forces(label='D', V_z=37.727*kip)
    # f1 = Forces(label='D', V_z=8*kip)
    # f2 = Forces(label='L', V_z=6*kip) # No shear reinforcing
    Node(section=beam, forces=[f1])
    beam.set_transverse_rebar(n_stirrups=1, d_b=0.5*inch, s_l=6*inch)

    # beam.set_longitudinal_rebar_bot(n1=2, d_b1=0.625*inch)
    print(beam._A_v)
    results = beam.check_shear()
    # results = beam.design_shear()
    print(results)
    # section.design_shear(f, A_s=0.847*inch**2)
    beam.shear_results_detailed()  
    # section.shear_results_detailed_doc()

def rebar() -> None:
    concrete= Concrete_ACI_318_19(name="H30",f_c=30*MPa) 
    steelBar= SteelBar(name="ADN 420", f_y=420*MPa) 
    section = RectangularBeam(
        label="V 20x50",
        concrete=concrete,
        steel_bar=steelBar,
        width=20*cm,  
        height=50*cm,  
    )
    section.settings.load_aci_318_19_settings()
    section.c_c = 30*mm
    as_req = 20 * cm**2

    beam_rebar = Rebar(section)
    long_rebar_df = beam_rebar.longitudinal_rebar_ACI_318_19(A_s_req=as_req)
    print(long_rebar_df)
    best_design = beam_rebar.longitudinal_rebar_design
    # print(long_rebar_df.iloc[0]['total_as'])
    # A_v_req = 8.045*cm**2/m
    # V_s_req = 108.602*kN
    # trans_rebar = beam_rebar.beam_transverse_rebar_ACI_318_19(A_v_req=A_v_req, V_s_req=V_s_req)
    # print(trans_rebar)

def shear_EN_1992() -> None:
    concrete= Concrete_EN_1992_2004(name="C25",f_ck=25*MPa) 
    steelBar= SteelBar(name="B500S", f_y=500*MPa)
    custom_settings = {'clear_cover': 2.6*cm}
    beam = RectangularBeam(label="101",
                                      concrete=concrete,steel_bar=steelBar,width=20*cm, height=60*cm,
                                       settings=custom_settings)
    # f = Forces(V_z=100*kN, M_y=100*kNm)
    f = Forces(V_z=30*kN, N_x=0*kN)
    # beam.set_transverse_rebar(n_stirrups=1, d_b=6*mm, s_l=25*cm)
    beam.set_longitudinal_rebar_bot(n1=4,d_b1=16*mm)
    Node(beam, f)
    beam.check_shear()
    beam.shear_results_detailed()
    # beam.shear_results_detailed_doc()

def shear_CIRSOC() -> None:
    concrete= Concrete_CIRSOC_201_25(name="C25",f_c=25*MPa) 
    steelBar= SteelBar(name="ADN 420", f_y=420*MPa)
    custom_settings = {'clear_cover': 2.5*cm}
    beam = RectangularBeam(label="101",
                                      concrete=concrete,steel_bar=steelBar,width=20*cm, height=50*cm,
                                       settings=custom_settings)
    f1 = Forces(label='1.4D', V_z=1.50*kN)
    f2 = Forces(label='1.2D+1.6L', V_z=1.55*kN)
    f3 = Forces(label='W', V_z=2.20*kN)
    f4 = Forces(label='S', V_z=8.0*kN)
    f5 = Forces(label='E', V_z=1.0*kN)
    Node(section=beam, forces=[f1, f2, f3, f4, f5])
    # beam.set_transverse_rebar(n_stirrups=1, d_b=6*mm, s_l=20*cm) 
    # results = beam.check_shear()
    results = beam.design_shear()
    # results = beam.design_shear(A_s=5*cm**2)
    print(results)
    # beam.shear_results_detailed()
    print(beam.shear_design_results)

if __name__ == "__main__":
    # flexure_check_test()
    # flexure_design_test()
    # flexure_Mn()
    shear_ACI_imperial()
    # shear_EN_1992()
    # rebar()
    # shear_ACI_metric()
    # shear_CIRSOC()<|MERGE_RESOLUTION|>--- conflicted
+++ resolved
@@ -291,13 +291,8 @@
             return 0*mm  # Avoid division by zero if no bars are present
 
         self._top_rebar_centroid = (area_1_t * y1_t + area_2_t * y2_t + area_3_t * y3_t + area_4_t * y4_t) / total_area_t
-<<<<<<< HEAD
         
     def _calculate_phi_ACI_318_19(self, epsilon_most_strained: float) -> float:
-=======
-
-    def __calculate_phi_ACI_318_19(self, epsilon_most_strained: float) -> float:
->>>>>>> 4ed36a94
         """
         Calculates the strength reduction factor (φ) for flexural design 
         based on ACI 318-19.
