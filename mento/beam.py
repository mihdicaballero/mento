--- conflicted
+++ resolved
@@ -222,26 +222,6 @@
 
     def _initialize_EN_1992_2004_attributes(self) -> None:
         if isinstance(self.concrete, Concrete_EN_1992_2004):
-<<<<<<< HEAD
-            self._f_yk = self.steel_bar.f_y
-            self._f_ck = self.concrete.f_ck
-            self._f_ctm = self.concrete.f_ctm
-            self._epsilon_cu3 = self.concrete._epsilon_cu3
-            self._E_s = self.steel_bar.E_s
-            self._V_Ed_1: PlainQuantity = 0 * kN
-            self._V_Ed_2: PlainQuantity = 0 * kN
-            self._N_Ed: PlainQuantity = 0 * kN
-            self._M_Ed: PlainQuantity = 0 * kNm
-            self._M_Ed_bot: PlainQuantity = 0 * kNm
-            self._M_Ed_top: PlainQuantity = 0 * kNm
-            self._M_Rd_bot: PlainQuantity = 0 * kNm
-            self._M_Rd_top: PlainQuantity = 0 * kNm
-            self._sigma_cd: PlainQuantity = 0 * MPa
-            self._V_Rd_c: PlainQuantity = 0 * kN
-            self._V_Rd_s: PlainQuantity = 0 * kN
-            self._V_Rd_max: PlainQuantity = 0 * kN
-            self._V_Rd: PlainQuantity = 0 * kN
-=======
             # self._f_yk = self.steel_bar.f_y
             # self._f_ck = self.concrete.f_ck
             # self._f_ctm = self.concrete.f_ctm
@@ -256,7 +236,6 @@
             self._V_Rd_s: Quantity = 0 * kN
             self._V_Rd_max: Quantity = 0 * kN
             self._V_Rd: Quantity = 0 * kN
->>>>>>> b139f223
             self._k_value: float = 0
             self._f_ywk: Quantity = 0 * MPa
             self._f_ywd: Quantity = 0 * MPa
