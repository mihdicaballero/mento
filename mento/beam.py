from devtools import debug
from dataclasses import dataclass
from IPython.display import Markdown, display
from typing import Optional, Dict, Any, cast, Union, List
from pint.facets.plain import PlainQuantity
import numpy as np
import pandas as pd
from pandas import DataFrame
import math
import warnings

from mento.rectangular import RectangularSection
from mento.material import Concrete, SteelBar, Concrete_ACI_318_19, Concrete_EN_1992_2004
from mento.rebar import Rebar
from mento import MPa, ksi, psi, kip, mm, inch, kN, m, cm, kNm, ft
from mento.results import Formatter, TablePrinter, DocumentBuilder
from mento.forces import Forces  
from mento.node import Node

@dataclass
class RectangularBeam(RectangularSection):
    label: Optional[str] = None

    def __init__(self, label: Optional[str], concrete: Concrete, steel_bar: SteelBar, 
                 width: PlainQuantity, height: PlainQuantity, settings: Optional[Dict[str, Any]] = None):   
        super().__init__(concrete, steel_bar, width, height, settings)
        if settings:
            self.settings.update(settings)  # Update with any provided settings
        # Initialize default concrete beam attributes
        self.initialize_code_attributes()
        self.label = label
        self.shear_design_results: DataFrame = None
        self._stirrup_s_l: PlainQuantity = 0*cm
        self._stirrup_n: int = 0
        self._A_v: PlainQuantity = 0*cm**2/m
        self._A_s_req_bot: PlainQuantity = 0*cm**2
        self._A_s: PlainQuantity = 0*cm**2
        self._A_v_req: PlainQuantity = 0*cm**2/m
        self._FUv: float = 0
        self._s_l = self._stirrup_s_l
        self._s_w: PlainQuantity = 0*cm
        self._s_max_l: PlainQuantity = 0*cm
        self._s_max_w: PlainQuantity = 0*cm
        self._shear_checked = False  # Tracks if shear check or design has been done
    
    @property
    def d(self) -> PlainQuantity:
        "Effective height."
        return self._d
    
    def initialize_code_attributes(self) -> None:
        if isinstance(self.concrete, Concrete_ACI_318_19):
            self._initialize_aci_318_attributes()
        elif isinstance(self.concrete, Concrete_EN_1992_2004):
            self._initialize_en_1992_attributes()

    def _initialize_aci_318_attributes(self) -> None:
        if isinstance(self.concrete, Concrete_ACI_318_19):
            self._phi_V_n: PlainQuantity = 0*kN
            self._phi_V_s: PlainQuantity = 0*kN
            self._phi_V_c: PlainQuantity = 0*kN
            self._phi_V_max: PlainQuantity = 0*kN
            self._V_u: PlainQuantity = 0*kN
            self._N_u: PlainQuantity = 0*kN
            self._A_cv: PlainQuantity = 0*cm**2
            self._k_c_min: PlainQuantity = 0*MPa
            self._sigma_Nu: PlainQuantity = 0*MPa

    def _initialize_en_1992_attributes(self) -> None:
        if isinstance(self.concrete, Concrete_EN_1992_2004):
            self._f_yk = self.steel_bar.f_y
            self._f_ck = self.concrete.f_ck
            self._f_cd = self.concrete.f_cd
            self._V_Ed_1: PlainQuantity = 0*kN
            self._V_Ed_2: PlainQuantity = 0*kN
            self._N_Ed: PlainQuantity = 0*kN
            self._M_Ed: PlainQuantity = 0*kNm
            self._sigma_cd: PlainQuantity = 0*MPa
            self._V_Rd_c: PlainQuantity = 0*kN
            self._V_Rd_s: PlainQuantity = 0*kN
            self._V_Rd_max: PlainQuantity = 0*kN
            self._k_value:float = 0
            self._rho_l: float = 0

    def set_transverse_rebar(self, n_stirrups: int = 0, d_b:PlainQuantity = 0*mm, s_l:PlainQuantity = 0*cm) -> None:
        """Sets the transverse rebar in the object."""
        self._stirrup_n = n_stirrups
        self._stirrup_d_b = d_b
        self._stirrup_s_l = s_l
        # Update effective height d with new values
        self._d = self._height -(self.c_c+self._stirrup_d_b+self._long_d_b/2) # Initial value 

    def set_longitudinal_rebar_bot(self, n1: int, d_b1: PlainQuantity, n2: int, d_b2: PlainQuantity, 
                                n3: int, d_b3: PlainQuantity, n4: int, d_b4: PlainQuantity, 
                                total_as: PlainQuantity, total_bars: int, clear_spacing: PlainQuantity) -> None:
        """Sets the longitudinal rebar in the object."""
        self._longitudinal_n1_b = n1
        self._longitudinal_d_b1_b = d_b1
        self._longitudinal_n2_b = n2
        self._longitudinal_d_b2_b = d_b2 if n2 > 0 else None
        self._longitudinal_n3_b = n3
        self._longitudinal_d_b3_b = d_b3 if n3 > 0 else None
        self._longitudinal_n4_b = n4
        self._longitudinal_d_b4_b = d_b4 if n4 > 0 else None
        self._total_as_b = total_as
        self._total_bars_b = total_bars
        self._clear_spacing_b = clear_spacing

# ======== ACI 318-19 methods =========

    def __maximum_flexural_reinforcement_ratio(self) -> float:
        """
        Calculates the maximum flexural reinforcement ratio (ρ_max) according to the 
        ACI 318-19 design code.

        Returns:
            float: The maximum reinforcement ratio (ρ_max) for the section, 
            or 0 if the design code is not ACI 318-19.

        Description:
            This function determines the maximum reinforcement ratio (ρ_max) 
            allowed by the ACI 318-19 design code to ensure ductile behavior 
            of reinforced concrete sections. The calculation depends on the 
            properties of the concrete (β1 and ε_c) and steel (ε_y).

            Note:
            - The parameter `epsilon_min_rebar_ACI_318_19` is calculated as the 
            sum of the steel's yield strain (ε_y) and the concrete's strain 
            at crushing (ε_c).
            - This function only works if the `design_code` of the concrete is 
            set to "ACI 318-19". For other codes, it returns 0.

            TODO:
            - Verify the calculation of `epsilon_min_rebar_ACI_318_19` to ensure 
            it complies with the ACI 318-19 provisions.
        """
        if self.concrete.design_code == "ACI 318-19":
            # Cast the concrete object to the specific ACI subclass
            concrete_aci = cast(Concrete_ACI_318_19, self.concrete)
            
            # Calculate minimum steel strain for ductility
            epsilon_min_rebar_ACI_318_19 = (
                self.steel_bar.epsilon_y + concrete_aci.epsilon_c
            )  # TODO: REVISAR
            
            # Calculate maximum reinforcement ratio (ρ_max)
            rho_max = (
                0.85 * concrete_aci.beta_1 * self.concrete.f_c / self.steel_bar.f_y
                * (concrete_aci.epsilon_c /
                (concrete_aci.epsilon_c + epsilon_min_rebar_ACI_318_19))
            )
            return rho_max
        else:
            return 0


    def __calculate_phi_ACI_318_19(self, epsilon_most_strained: float) -> float:
        """
        Calculates the strength reduction factor (φ) for flexural design 
        based on ACI 318-19.

        Parameters:
            epsilon_most_strained (float): Strain in the most strained steel fiber.

        Returns:
            float: The strength reduction factor (φ), ranging from 0.65 to 0.9.

        Description:
            - φ = 0.65 if ε_most_strained ≤ ε_y (yield strain).
            - φ transitions linearly from 0.65 to 0.9 if ε_y < ε_most_strained ≤ ε_y + ε_c 
            (concrete crushing strain).
            - φ = 0.9 if ε_most_strained > ε_y + ε_c.
        """
        # Retrieve concrete crushing strain (ε_c)
        epsilon_c = self.concrete.get_properties()["epsilon_c"]

        # Calculate φ based on ε_most_strained
        if epsilon_most_strained <= self.steel_bar.epsilon_y:
            return 0.65
        elif epsilon_most_strained <= self.steel_bar.epsilon_y + epsilon_c:
            return (
                (0.9 - 0.65) 
                * (epsilon_most_strained - self.steel_bar.epsilon_y) / epsilon_c
                + 0.65
            )
        else:
            return 0.9


    #TODO VER CON MIHDI ESTA FUNCION DEBERIA SER DE REBAR MAS QUE DE ACA, PERO VER DONDE PONERLA #
    def calculate_rebar_centroid(self, n1, d_b1, n2=0, d_b2=0*mm, n3=0, d_b3=0*mm, n4=0, d_b4=0*mm) -> float:
        """
        Calculates the centroid (baricenter) of a group of rebars based on their diameters, quantities, 
        and layer spacing.
        
        Parameters:
            n1 (int): Number of bars with diameter d_b1 in the first layer.
            d_b1 (float): Diameter of the bars in the first layer.
            n2 (int, optional): Number of bars with diameter d_b2 in the first layer. Default is 0.
            d_b2 (float, optional): Diameter of the bars in the first layer. Default is 0.
            n3 (int, optional): Number of bars with diameter d_b3 in the second layer. Default is 0.
            d_b3 (float, optional): Diameter of the bars in the second layer. Default is 0.
            n4 (int, optional): Number of bars with diameter d_b4 in the second layer. Default is 0.
            d_b4 (float, optional): Diameter of the bars in the second layer. Default is 0.

        Returns:
            float: The calculated centroid height of the rebar group.
        """
        # Default to 0 if any diameter or quantity is None
        d_b1 = d_b1 if d_b1 is not None else 0*mm
        d_b2 = d_b2 if d_b2 is not None else 0*mm
        d_b3 = d_b3 if d_b3 is not None else 0*mm
        d_b4 = d_b4 if d_b4 is not None else 0*mm

        n1 = n1 if n1 is not None else 0
        n2 = n2 if n2 is not None else 0
        n3 = n3 if n3 is not None else 0
        n4 = n4 if n4 is not None else 0

        # Calculate the vertical positions of the bar layers
        y1 = d_b1 / 2
        y2 = d_b2 / 2
        y3 = max(d_b1, d_b2) + self._layers_spacing + d_b3 / 2
        y4 = max(d_b1, d_b2) + self._layers_spacing + d_b4 / 2

        # Calculate the total area of each layer
        A1 = n1 * d_b1  # Area proportional to number of bars and their diameter
        A2 = n2 * d_b2
        A3 = n3 * d_b3
        A4 = n4 * d_b4

        # Calculate the centroid as a weighted average
        total_area = A1 + A2 + A3 + A4
        if total_area == 0:
            return 0  # Avoid division by zero if no bars are present

        centroid = (A1 * y1 + A2 * y2 + A3 * y3 + A4 * y4) / total_area
        return centroid


    def __calculate_flexural_reinforcement(self, M_u: float, d: float, d_prima: float):
        """
        Calculates the flexural reinforcement (bottom tensile and top compression, if required) 
        for a given factored moment.

        Parameters:
            M_u (float): Factored moment (must always be passed as a positive value).
            d (float): Effective depth of the tensile reinforcement.
            d_prima (float): Effective depth of the compression reinforcement.

        Returns:
            Tuple:
                - A_s_min (float): Minimum reinforcement area required by the code.
                - A_s_max (float): Maximum reinforcement area allowed by the code.
                - A_s_final (float): Final reinforcement area adopted for the tensile zone.
                - A_s_comp (float): Compression reinforcement area (if required).

        Description:
            This is a private function that calculates the reinforcement for a given factored moment.
            The moment \( M_u \) must always be passed as a **positive value**, regardless of whether 
            it corresponds to a positive or negative moment. To study a positive moment, invoke this 
            function with \( d \) as the tensile reinforcement depth and \( d_prima \) as the 
            compression reinforcement depth. To study a negative moment, pass \( d_prima \) as the 
            tensile depth and \( d \) as the compression depth.

            This function is meant to be used internally by higher-level methods and is not intended 
            for direct use by the user.

        Example:
            # For a positive moment:
            A_s_min, A_s_max, A_s_final, A_s_comp = self.__calculate_flexural_reinforcement(M_u_max, d, d_prima)
                
            # For a negative moment:
            A_s_min, A_s_max, A_s_final, A_s_comp = self.__calculate_flexural_reinforcement(abs(M_u_min), d_prima, d)

        """
        # Extract relevant properties from self
        phi = self.settings.get_setting('phi_t')
        setting_flexural_min_reduction = self.settings.get_setting('flexural_min_reduction')
        concrete_properties = self.concrete.get_properties()
        f_c = concrete_properties['f_c']
        beta_1 = concrete_properties['beta_1']
        rebar_properties = self.steel_bar.get_properties()
        f_y = rebar_properties['f_y']
        b = self._width

        # Determine minimum and maximum reinforcement
        A_s_min = max((3 * np.sqrt(f_c / psi) * psi / f_y * d * b), 
                    (200 * psi / f_y * d * b))
        rho_max = self.__maximum_flexural_reinforcement_ratio()
        A_s_max = rho_max * d * b

        # Calculate required reinforcement
        R_n = M_u / (phi * b * d**2)
        A_s_calc = 0.85 * f_c * b * d / f_y * (1 - np.sqrt(1 - 2 * R_n / (0.85 * f_c)))

        # Adjust required reinforcement to limits
        if A_s_calc > A_s_min:
            A_s_final = A_s_calc
        elif 4 * A_s_calc / 3 > A_s_min:
            A_s_final = A_s_min
        else:
            if setting_flexural_min_reduction == 'True':
                A_s_final = 4 * A_s_calc / 3
            else:
                A_s_final = A_s_min

        # Check if compression reinforcement is required
        if A_s_final <= A_s_max:
            A_s_comp = 0 * cm**2
        else:
            rho = 0.85 * beta_1 * f_c / f_y * (0.003 / (self.steel_bar.epsilon_y + 0.006))
            M_n_t = rho * f_y * (d - 0.59 * rho * f_y * d / f_c) * b * d
            M_n_prima = M_u / phi - M_n_t
            c_t = 0.003 * d / (self.steel_bar.epsilon_y + 0.006)
            f_s_prima = min(0.003 * self.steel_bar.E_s * (1 - d_prima / c_t), f_y)
            A_s_comp = M_n_prima / (f_s_prima * (d - d_prima))
            A_s_final = rho * b * d + A_s_comp

        return A_s_min, A_s_max, A_s_final, A_s_comp


    def _compile_results_aci_flexure_metric(self, force: Forces, A_s_min_bot: PlainQuantity, A_s_req_bot: PlainQuantity, A_s_bot: PlainQuantity,
                                        c_d_bot: float, M_u_bot: PlainQuantity, phi_M_n_bot: PlainQuantity,
                                        A_s_min_top: PlainQuantity, A_s_req_top: PlainQuantity, A_s_top: PlainQuantity,
                                        c_d_top: float, M_u_top: PlainQuantity, phi_M_n_top: PlainQuantity) -> List[Dict[str, Any]]:
        # Create dictionaries for bottom and top rows
        bottom_result = {
            'Section Label': self.label,
            'Load Combo': force.label,
            'Position': 'Bottom',
            'As,min': A_s_min_bot.to('cm ** 2'),
            'As,req': A_s_req_bot.to('cm ** 2'),
            'As': A_s_bot.to('cm ** 2'),
            'c/d': c_d_bot,
            'Mu': M_u_bot.to('kN*m'),
            'ØMn': phi_M_n_bot.to('kN*m'),
            'Mu<ØMn': M_u_bot <= phi_M_n_bot,
            'DCR': M_u_bot / phi_M_n_bot
        }
        
        top_result = {
            'Section Label': self.label,
            'Load Combo': force.label,
            'Position': 'Top',
            'As,min': A_s_min_top.to('cm ** 2'),
            'As,req': A_s_req_top.to('cm ** 2'),
            'As': A_s_top.to('cm ** 2'),
            'c/d': c_d_top,
            'Mu': M_u_top.to('kN*m'),
            'ØMn': phi_M_n_top.to('kN*m'),
            'Mu<ØMn': M_u_top <= phi_M_n_top,
            'DCR': M_u_top / phi_M_n_top
        }
    
        # Return both rows as a list of dictionaries
        return [bottom_result, top_result]

    def design_flexure_ACI_318_19(self, Force: Forces) -> Dict[str, Any]:
        """
        Designs the flexural reinforcement for a beam cross-section 
        according to ACI 318-19.

        Parameters:
            Force (Forces): A list of moment forces acting on the section. If a 
            single moment is passed, it will be converted into a list.

        Returns:
            Dict[str, Any]: A DataFrame containing the adopted bottom and top 
            reinforcement areas and their respective bar spacings.

        Description:
            This function determines the flexural reinforcement for positive 
            (tension at the bottom) and negative moments (tension at the top) 
            iteratively. The process adjusts the effective depths (`d` and 
            `d_prima`) and the mechanical cover (`rec_mec`) until convergence.

            The reinforcement design starts with the positive moment (M_u_max), 
            determining the required bottom reinforcement and, if needed, 
            compression reinforcement at the top. For sections experiencing 
            negative moments (M_u_min), the function recalculates the top 
            reinforcement requirements by swapping the positions of `d` and 
            `d_prima`.

            The function outputs a summary of the final adopted reinforcement 
            areas and their spacing.
        """

        #TODO: Esto no tendría que ir aca, el design_flexure itera por todas las fuerzas
        # Ensure Force is a list
        if not isinstance(Force, list):
            Force = [Force]

        #TODO: Esto no tendría que ir aca, el design_flexure itera por todas las fuerzas
        # Initialize the maximum and minimum moments
        M_u_min = 0 * kNm  # Negative moment (tension at the top)
        M_u_max = 0 * kNm  # Positive moment (tension at the bottom)
        for item in Force:
            if item._M_y > M_u_max:
                M_u_max = item._M_y
            if item._M_y < M_u_min:
                M_u_min = item._M_y

        # Load design settings for ACI 318-19
        self.settings.load_aci_318_19_settings()

        # Initial assumptions for mechanical cover and compression depth
        rec_mec = self.c_c + self._stirrup_d_b + 1 * inch
        d_prima = self.c_c + self._stirrup_d_b + 1 * inch

        # Start the iterative process
        tol = 0.01 * cm  # Tolerance for convergence
        Err = 2 * tol
        iteration_count = 0

        while Err >= tol:
            iteration_count += 1

            # Update the effective depth for bottom tension reinforcement
            d = self._height - rec_mec

            # Calculate reinforcement for the positive moment
            (
                self._A_s_min_bot,
                self._A_s_max_bot,
                self._A_s_final_bot_Positive_M,
                self._A_s_comp_top,
            ) = self.__calculate_flexural_reinforcement(M_u_max, d, d_prima)

            # Initialize bottom and top reinforcement
            self._A_s_bottom = self._A_s_final_bot_Positive_M
            self._A_s_top = self._A_s_comp_top

            # If there is a negative moment, calculate the top reinforcement
            if M_u_min < 0:
                (
                    self._A_s_min_top,
                    self._A_s_max_top,
                    self._A_s_final_top_Negative_M,
                    self._A_s_comp_bot,
                ) = self.__calculate_flexural_reinforcement(abs(M_u_min), d_prima, d)

                # Adjust reinforcement areas based on positive and negative moments
                self._A_s_bottom = max(self._A_s_final_bot_Positive_M, self._A_s_comp_bot)
                self._A_s_top = max(self._A_s_comp_top, self._A_s_final_top_Negative_M)

            # Design bottom reinforcement
            section_rebar_bot = Rebar(self)
            self.flexure_design_results_bot = section_rebar_bot.longitudinal_rebar_ACI_318_19(self._A_s_bottom)
            best_design = section_rebar_bot.longitudinal_rebar_design

            # Extract bar information
            self._d_b1 = best_design["d_b1"]
            self._n1 = best_design["n_1"]
            self._d_b2 = best_design["d_b2"]
            self._n2 = best_design["n_2"]
            self._d_b3 = best_design["d_b3"]
            self._n3 = best_design["n_3"]
            self._d_b4 = best_design["d_b4"]
            self._n4 = best_design["n_4"]
            self._layers_spacing = self.settings.get_setting("layers_spacing")

            # Calculate centroid of bottom bars and update mechanical cover
            centroid_of_bars_bot = self.calculate_rebar_centroid(
                self._n1, self._d_b1, self._n2, self._d_b2, self._n3, self._d_b3, self._n4, self._d_b4
            )
            self.total_as_adopted_bot = best_design["total_as"]
            self.available_spacing_bot = best_design["clear_spacing"]
            rec_mec_calculo = self.c_c + self._stirrup_d_b + centroid_of_bars_bot

            # Design top reinforcement
            if self._A_s_top > 0:
                section_rebar_top = Rebar(self)
                self.flexure_design_results_top = section_rebar_top.longitudinal_rebar_ACI_318_19(self._A_s_top)
                best_design_top = section_rebar_top.longitudinal_rebar_design

                # Extract bar information for top reinforcement
                self._d_b1_top = best_design_top["d_b1"]
                self._n1_top = best_design_top["n_1"]
                self._d_b2_top = best_design_top["d_b2"]
                self._n2_top = best_design_top["n_2"]
                self._d_b3_top = best_design_top["d_b3"]
                self._n3_top = best_design_top["n_3"]
                self._d_b4_top = best_design_top["d_b4"]
                self._n4_top = best_design_top["n_4"]

                # Calculate centroid of top bars and update compression depth
                centroid_of_bars_top = self.calculate_rebar_centroid(
                    self._n1_top, self._d_b1_top, self._n2_top, self._d_b2_top,
                    self._n3_top, self._d_b3_top, self._n4_top, self._d_b4_top
                )
                self.total_as_adopted_top = best_design_top["total_as"]
                self.available_spacing_top = best_design_top["clear_spacing"]
                d_prima_calculo = self.c_c + self._stirrup_d_b + centroid_of_bars_top
            else:
                # If no top reinforcement is required
                d_prima_calculo = d_prima
                self.total_as_adopted_top = 0 * inch**2
                self.available_spacing_top = self._width - 2 * self.c_c - 2 * self._stirrup_d_b

            # Update error for iteration
            Err = max(abs(rec_mec_calculo - rec_mec), abs(d_prima_calculo - d_prima))
            rec_mec = rec_mec_calculo
            d_prima = d_prima_calculo

        # Return results as a DataFrame
        results = {
            "Bottom_As_adopted": self.total_as_adopted_bot.to("inch**2"),
            "Bottom separation of bars": self.available_spacing_bot.to("inch"),
            "As_compression_adopted": self.total_as_adopted_top.to("inch**2"),
            "Top separation of bars": self.available_spacing_top.to("inch"),
        }
        return pd.DataFrame([results], index=[0])

    def design_flexure_EN_1992(self, M_u: float) -> None:
        pass

<<<<<<< HEAD
    def design_flexure(self) -> pd.DataFrame:
        """
        Designs flexural reinforcement for the beam using the provided forces and design code.
        Identifies the limiting cases for top and bottom reinforcement, designs for those cases, 
        and then checks flexural capacity for all forces.
        
        Returns
        -------
        DataFrame
            A DataFrame summarizing the flexural design results for all forces.
        """
        if not self.node or not self.node.forces:
            raise ValueError("No Node or forces list associated with this beam.")

        self._flexure_results_list = []  # Store results for each force
        self._flexure_results_detailed_list = {}  # Store detailed results by force ID

        # Initialize limiting cases
        max_M_y_top = 0 * kN * m  # For negative M_y (top reinforcement design)
        max_M_y_bot = 0 * kN * m  # For positive M_y (bottom reinforcement design)

        # Identify the limiting cases
        for force in self.node.forces:
            # For top reinforcement, consider the minimum (most negative) moment
            if force.M_y < max_M_y_top:
                max_M_y_top = force.M_y
            # For bottom reinforcement, consider the maximum positive moment
            if force.M_y > max_M_y_bot:
                max_M_y_bot = force.M_y

        # Design flexural reinforcement for the limiting cases
        if self.concrete.design_code == "ACI 318-19":
            # Only design for top if there are negative moments
            top_result = None
            if max_M_y_top < 0 * kN * m:
                top_result = self.design_flexure_ACI_318_19(max_M_y_top)

            bot_result = self.design_flexure_ACI_318_19(max_M_y_bot)
=======
    def design_flexure(self,Force:Forces) -> Dict[str, Any]:
        if self.concrete.design_code=="ACI 318-19":
            return self.design_flexure_ACI_318_19(Force)
        # elif self.concrete.design_code=="EN 1992":
        #     return self.design_flexure_EN_1992(M_u)
        # elif self.concrete.design_code=="EHE-08":
        #     return self.design_flexure_EHE_08(M_u)
>>>>>>> 8782f0dd
        else:
            raise ValueError(f"Longitudinal design method not implemented "
                            f"for concrete type: {type(self.concrete).__name__}")

        # Store the limiting case designs
        self._limiting_case_top = top_result
        self._limiting_case_bottom = bot_result

        # Assign the designed reinforcement to the section (only if top reinforcement is required)
        self.set_flexure_rebar(top_result['As'] if top_result else None, bot_result['As'])

        # Check flexural capacity for all forces with the assigned reinforcement
        for force in self.node.forces:
            result = self.check_flexure_ACI_318_19(force)  # Assuming ACI 318-19 for simplicity
            self._flexure_results_list.append(result)

            # Store detailed results for each force
            self._flexure_results_detailed_list[force.id] = {
                'forces': self._forces_flexure.copy(),
                'min_max': self._data_min_max.copy(),
                'flexure_capacity_top': self._flexure_capacity_top.copy(),
                'flexure_capacity_bottom': self._flexure_capacity_bot.copy(),
            }

        # Compile all results into a single DataFrame
        all_results = pd.DataFrame(self._flexure_results_list)

        # Mark flexure as checked
        self._flexure_checked = True

        return all_results


    def check_flexure_ACI_318_19(self, Force:Forces, A_s:PlainQuantity = 0*cm**2) -> None:
        pass

    def _initialize_dicts_ACI_318_19_flexure(self) -> None:
        """Initialize the dictionaries used in check and design methods."""
        self._materials_flexure = {
            "Materials": [
                "Section Label",
                "Concrete strength",
                "Steel reinforcement yield strength",
                "Concrete density",
                "Normalweight concrete",
                "Safety factor for bending"
            ],
            "Variable": ["","fc", "fy", "γc", "λ", "Øt"],
            "Value": [self.label, round(self.concrete.f_c.to('MPa').magnitude,2), 
                      round(self.steel_bar.f_y.to('MPa').magnitude,2),round(self.concrete.density.to('kg/m**3').magnitude,1),
                       self.settings.get_setting('lambda'), self.settings.get_setting('phi_t')],
            "Unit": ["", "MPa", "MPa", "kg/m³", "", ""]
        }
        self._geometry_flexure = {
            "Geometry": [
                "Section height",
                "Section width",
                "Clear cover",
                "Mechanical top cover",
                "Mechanical bottom cover",
            ],
            "Variable": ["h", "b", "cc", "cm,top", "cm,bot"],
            #TODO: ver bien tema As de armadura traccionada que podria ser superior o inferior.
            "Value": [self.height.to('cm').magnitude, self.width.to('cm').magnitude, self.c_c.to('cm').magnitude,
                       self._c_mec_top.to('cm').magnitude, self._c_mec_bot.to('cm').magnitude],
            "Unit": ["cm", "cm", "cm", "cm", "cm"]
        }
        self._forces_flexure = {
            "Design forces": [
                "Top max moment",
                "Bottom max moment",
            ],
            "Variable": ["Mu,top", "Mu,bot"],
            "Value": [round(self._M_u_top.to('kN*m').magnitude,2), round(self._M_u_bot.to('kN*m').magnitude,2) ],
            "Unit": ["kNm", "kNm"]
        }
        # Min max lists
        min_spacing_top = max(self.settings.get_setting('clear_spacing'), self.settings.get_setting('vibrator size'),
                              self._d_b_max_top)
        min_spacing_bot = max(self.settings.get_setting('clear_spacing'), self._d_b_max_bot)
        min_values = [self._A_s_min_top, None, min_spacing_top, self._A_s_min_bot,
                      None,min_spacing_bot]   # Use None for items without a minimum constraint
        max_values = [None, self._A_s_max_top, None, None,
                      self._A_s_max_bot,None] # Use None for items without a maximum constraint
        current_values = [self._A_s_top, self._A_s_top, self._avaialable_s_top, self._A_s_bot, self._A_s_bot,
                          self._available_s_bot]  # Current values to check

        # Generate check marks based on the range conditions
        checks = [
            '✔️' if (min_val is None or curr >= min_val) and (max_val is None or curr <= max_val) else '❌'
            for curr, min_val, max_val in zip(current_values, min_values, max_values)
        ]
        self._data_min_max_flexure = {
            'Check': ['Minimum rebar top', 'Maximum rebar top', 'Minimum spacing top','Minimum rebar bottom', 
                      'Maximum rebar bottom', 'Minimum spacing bottom'],
            'Unit': ['cm²', 'cm²','cm²','cm²','mm', 'mm'],
            'Value': [self._A_s_top.to('cm**2').magnitude, self._A_s_top.to('cm**2').magnitude,
            self._avaialable_s_top.to('mmm').magnitude, self._A_s_bot.to('cm**2').magnitude, 
            self._A_s_bot.to('cm**2').magnitude,self._avaialable_s_bot.to('mmm').magnitude,],
            'Min.': [round(self._A_s_min_top.to('cm**2').magnitude,2), "", min_spacing_top.to('mm').magnitude,
                     round(self._A_s_min_bot.to('cm**2').magnitude,2), "", min_spacing_bot.to('mm').magnitude],
            'Max.': ["", round(self._A_s_max_top.to('cm**2').magnitude,2), "", "",
                     round(self._A_s_max_bot.to('cm**2').magnitude,2), ""],
            'Ok?': checks
        }
        a_d_top = self._a_top/self._d_top
        a_d_bot = self._a_bot/self._d_bot
        check_DCR_top = '✔️' if self._DCR_top < 1 else '❌'
        check_DCR_bot = '✔️' if self._DCR_bot < 1 else '❌'
        self._flexure_capacity_top = {
            "Top reinforcement check": [
                "First layer bars",
                "Second layer bars",
                "Effective height",
                "Depth of equivalent strength block ratio",
                "Minimum rebar reinforcing",
                "Required rebar reinforcing",
                "Defined rebar reinforcing",
                "Longitudinal reinforcement ratio",
                "Total flexural strength", 
                "Demand Capacity Ratio"
            ],
            "Variable": ["n1+n2", "n3+n4", "d", "a/d", "As,min","As,req","As", "ρl", "ØMn", "DCR"],
            "Value": ["", "", self._d_top.to('cm').magnitude,
                    a_d_top, round(self._A_s_min_top.to('cm**2').magnitude,2),
                    round(self._A_s_req_top.to('cm**2').magnitude,2),
                    round(self._A_s_top.to('cm**2').magnitude,2), round(self._rho_l_top.magnitude,5),
                    round(self._phi_M_n_top.to('kN*m').magnitude,2), round(self._DCR_top,2)],
            "Unit": ["", "", "cm", "", "cm²","cm²", "cm²","","kNm", check_DCR_top]
        }
        self._flexure_capacity_bot = {
            "Bottom reinforcement check": [
                "First layer bars",
                "Second layer bars",
                "Effective height",
                "Depth of equivalent strength block ratio",
                "Minimum rebar reinforcing",
                "Required rebar reinforcing",
                "Defined rebar reinforcing",
                "Longitudinal reinforcement ratio",
                "Total flexural strength", 
                "Demand Capacity Ratio"
            ],
            "Variable": ["n1+n2", "n3+n4", "d", "a/d", "As,min","As,req","As", "ρl", "ØMn", "DCR"],
            "Value": ["", "", self._d_bot.to('cm').magnitude,
                    a_d_bot, round(self._A_s_min_bot.to('cm**2').magnitude,2),
                    round(self._A_s_req_bot.to('cm**2').magnitude,2),
                    round(self._A_s_bot.to('cm**2').magnitude,2), round(self._rho_l_bot.magnitude,5),
                    round(self._phi_M_n_bot.to('kN*m').magnitude,2), round(self._DCR_bot,2)],
            "Unit": ["", "", "cm", "", "cm²","cm²", "cm²","","kNm", check_DCR_bot]
        }

    def _set_initial_conditions_aci_shear(self, Force: Forces, A_s: PlainQuantity) -> None:
        self._N_u = Force.N_x
        self._V_u = Force.V_z
        self._A_s = A_s
        self.settings.load_aci_318_19_settings()
        self.phi_v = self.settings.get_setting('phi_v')
        self.lambda_factor = self.settings.get_setting('lambda')
        self.f_yt = self._calculate_f_yt_aci()

    def _calculate_shear_reinforcement_aci(self) -> None:
        d_bs = self._stirrup_d_b
        s_l = self._stirrup_s_l
        n_legs = self._stirrup_n * 2
        A_db = (d_bs ** 2) * math.pi / 4  # Area of one stirrup leg
        A_vs = n_legs * A_db  # Total area of stirrups
        self._A_v = A_vs / s_l  # Stirrup area per unit length
        V_s = self._A_v * self.f_yt * self.d  # Shear contribution of reinforcement
        self._phi_V_s = self.phi_v * V_s  # Reduced shear contribution of reinforcement

    def _calculate_effective_shear_area_aci(self) -> None:
        self._A_cv = self.width * self.d  # Effective shear area
        self._rho_w = self._A_s.to('cm**2') / self._A_cv.to('cm**2')  # Longitudinal reinforcement ratio
        if self.concrete.unit_system == "metric":
            self._lambda_s = math.sqrt(2 / (1 + 0.004*self.d/mm))
        else:
            self._lambda_s = math.sqrt(2 / (1 + self.d / (10 * inch)))

    def _calculate_concrete_shear_strength_aci(self, A_s: PlainQuantity) -> None:
        f_c = self.concrete.f_c
        self._sigma_Nu = min(self._N_u / (6 * self.A_x), 0.05 * f_c)  # Axial stress influence
        if self.concrete.unit_system == "metric":
            V_cmin = 0 * kN
            if self._A_v < self._A_v_min:
                if A_s == 0*cm**2:
                    warnings.warn("Longitudinal rebar As cannot be zero if A_v is less than A_v_min.", UserWarning)
                self._k_c_min = 0.66 * self._lambda_s * self.lambda_factor * self._rho_w ** (1/3)\
                    * math.sqrt(f_c / MPa)* MPa + self._sigma_Nu
            else:
                self._k_c_min = max(0.17 * self.lambda_factor * math.sqrt(f_c / MPa) * MPa + self._sigma_Nu,
                                0.66 * self.lambda_factor * self._rho_w ** (1/3) * math.sqrt(f_c / MPa) * MPa\
                                      + self._sigma_Nu)
        else:
            V_cmin = 0 * kip
            if self._A_v < self._A_v_min:
                self._k_c_min = 8 * self._lambda_s * self.lambda_factor * self._rho_w ** (1/3) * math.sqrt(f_c / psi)\
                      * psi + self._sigma_Nu
            else:
                self._k_c_min = max(2 * self.lambda_factor * math.sqrt(f_c / psi) * psi + self._sigma_Nu,
                                8 * self.lambda_factor * self._rho_w ** (1/3) * math.sqrt(f_c / psi) * psi +\
                                      self._sigma_Nu)
        # Maximum concrete shear strength
        if self.concrete.unit_system == "metric":
            V_cmax = (0.42 * self.lambda_factor * math.sqrt(self.concrete.f_c / MPa) * MPa) * self._A_cv
        else:
            V_cmax = (5 * self.lambda_factor * math.sqrt(self.concrete.f_c / psi) * psi) * self._A_cv
        self.V_c = min(V_cmax, max(V_cmin, self._k_c_min * self._A_cv))
        self._phi_V_c = self.phi_v * self.V_c

    def _calculate_max_shear_capacity_aci(self) -> None:
        "Formula for maximum total shear capacity (V_max)"
        if self.concrete.unit_system == "metric":
            V_max = self.V_c + (0.66 * self.lambda_factor * math.sqrt(self.concrete.f_c / MPa) * MPa) * self._A_cv
        else:
            V_max = self.V_c + (8 * self.lambda_factor * math.sqrt(self.concrete.f_c / psi) * psi) * self._A_cv
        self._phi_V_max = self.phi_v * V_max
        self._max_shear_ok = self._V_u < self._phi_V_max  

    def _check_minimum_reinforcement_requirement_aci(self) -> None:
        if self.concrete.unit_system == "metric":
            if self._V_u < 0.083*self.phi_v*self.lambda_factor*math.sqrt(self.concrete.f_c / MPa) * MPa*self._A_cv:
                self._A_v_req = 0 * cm**2/m
                self._A_v_min = 0 * cm**2/m
                self._max_shear_ok = True
            elif 0.083*self.phi_v*self.lambda_factor*math.sqrt(self.concrete.f_c / MPa) * MPa*self._A_cv\
                < self._V_u < self._phi_V_max:
                self._calculate_A_v_min_ACI(self.concrete.f_c)
                self._max_shear_ok = True
            else:
                self._calculate_A_v_min_ACI(self.concrete.f_c)
                self._max_shear_ok = False
        else:
            if self._V_u < self.phi_v*self.lambda_factor*math.sqrt(self.concrete.f_c / psi) * psi*self._A_cv:
                self._A_v_req = 0 * inch**2/ft
                self._A_v_min = 0 * inch**2/ft
                self._max_shear_ok = True
                # if self._V_u != 0*kN:
                #     self._stirrup_d_b = 0*inch
            elif self.phi_v*self.lambda_factor*math.sqrt(self.concrete.f_c / psi) * psi*self._A_cv\
                < self._V_u < self._phi_V_max:
                self._calculate_A_v_min_ACI(self.concrete.f_c)
                self._max_shear_ok = True
            else:
                self._calculate_A_v_min_ACI(self.concrete.f_c)
                self._max_shear_ok = False

    def _calculate_V_s_req(self) -> None:
        self._V_s_req = self._V_u - self._phi_V_c
        self._A_v_req = max(self._V_s_req / (self.phi_v * self.f_yt * self.d), self._A_v_min)

    def _calculate_total_shear_strength_aci(self) -> None:
        self._phi_V_n = self.phi_v * (self.V_c + self._A_v * self.f_yt * self.d)
        self._FUv = (self._V_u.to('kN') / self._phi_V_n.to('kN'))

    def _calculate_rebar_spacing_aci(self) -> None:
        section_rebar = Rebar(self)
        n_legs_actual = self._stirrup_n * 2  # Ensure legs are even
        self._s_l = self._stirrup_s_l
        self._s_w = (self.width - 2 * self.c_c - self._stirrup_d_b) / (n_legs_actual - 1)
        self._s_max_l, self._s_max_w = section_rebar.calculate_max_spacing_ACI(self._V_u - self._phi_V_c, self._A_cv)
        self._s_l = max(self._s_l, 0 * inch)
        self._s_w = max(self._s_w, 0 * inch)
    
    def _compile_results_aci_shear(self, force: Forces) -> Dict[str, Any]:
        return {
            'Section Label': self.label,
            'Load Combo': force.label,
            'Av,min': self._A_v_min.to('cm ** 2 / m'),
            'Av,req': self._A_v_req.to('cm ** 2 / m'),
            'Av': self._A_v.to('cm ** 2 / m'),
            'Vu': self._V_u.to('kN'),
            'Nu': self._N_u.to('kN'),
            'ØVc': self._phi_V_c.to('kN'),
            'ØVs': self._phi_V_s.to('kN'),
            'ØVn': self._phi_V_n.to('kN'),
            'ØVmax': self._phi_V_max.to('kN'),
            'Vu<ØVmax': self._max_shear_ok,
            'Vu<ØVn': self._V_u <= self._phi_V_n,
            'DCR': self._FUv
        }

    def _calculate_A_v_min_ACI(self, f_c: PlainQuantity) -> None:
        """Calculate the minimum shear reinforcement based on unit system."""
        # 'Minimum reinforcement should be placed if the factored shear Vu 
        # is greater than half the shear capacity of the concrete,
        # reduced by 0.5ϕVc. It is assumed that minimum reinforcement is required.
        # Rebar needed, V_u > φ_v*V_c/2 for Imperial system
        f_yt = self._calculate_f_yt_aci()
        
        if self.concrete.unit_system == "metric":
            self._A_v_min = max(
                (0.062 * math.sqrt(f_c / MPa) * MPa / f_yt) * self.width,
                (0.35 * MPa / f_yt) * self.width
            )
        else:
            self._A_v_min = max(
                (0.75 * math.sqrt(f_c / psi) * psi / f_yt) * self.width,
                (50 * psi / f_yt) * self.width
            )   
       
    def _calculate_f_yt_aci(self) -> PlainQuantity:
        """Determine the yield strength of steel based on unit system."""
        if self.concrete.unit_system == "metric":
            return min(self.steel_bar.f_y, 400 * MPa)
        else:
            return min(self.steel_bar.f_y, 60 * ksi)

    def check_shear_ACI_318_19(self, force: Forces, A_s: PlainQuantity = 0 * cm ** 2) -> pd.DataFrame:
        # Set the initial variables
        self._set_initial_conditions_aci_shear(force, A_s)

        # Minimum shear reinforcement calculation
        self._calculate_A_v_min_ACI(self.concrete.f_c)
        if self._stirrup_n > 0:
            # Shear reinforcement calculations
            self._calculate_shear_reinforcement_aci()

        # Effective shear area and longitudinal reinforcement ratio
        self._calculate_effective_shear_area_aci()

        # Check if minimum reinforcement is required
        self._check_minimum_reinforcement_requirement_aci()

        # Concrete shear strength calculation
        self._calculate_concrete_shear_strength_aci(A_s)

        # Maximum total shear capacity
        self._calculate_max_shear_capacity_aci()

        # Calculate required shear reinforcement
        self._calculate_V_s_req()

        # Total shear strength
        self._calculate_total_shear_strength_aci()

        # Rebar spacing checks
        self._calculate_rebar_spacing_aci()

        # Check results and return DataFrame
        results = self._compile_results_aci_shear(force)
        self._initialize_dicts_ACI_318_19_shear()
        return pd.DataFrame([results], index=[0])

    def design_shear_ACI_318_19(self, force: Forces, A_s: PlainQuantity = 0 * cm ** 2) -> pd.DataFrame:
        # Set the initial variables
        self._set_initial_conditions_aci_shear(force, A_s)

        # Minimum shear reinforcement calculation
        self._calculate_A_v_min_ACI(self.concrete.f_c)
        # Consider that the beam has minimum reinforcement
        self._A_v = self._A_v_min

        # Effective shear area and longitudinal reinforcement ratio
        self._calculate_effective_shear_area_aci()

        # Concrete shear strength calculation
        self._calculate_concrete_shear_strength_aci(A_s)

        # Maximum total shear capacity
        self._calculate_max_shear_capacity_aci()

        # Check if minimum reinforcement is required
        self._check_minimum_reinforcement_requirement_aci()

        # Calculate required shear reinforcement
        self._calculate_V_s_req()

        # Shear reinforcement calculations
        section_rebar = Rebar(self)
        section_rebar.transverse_rebar(self._A_v_req, self._V_s_req)
        best_design = section_rebar.transverse_rebar_design
        self._s_l = best_design['s_l']
        self._s_w = best_design['s_w']
        self._s_max_l = best_design['s_max_l']
        self._s_max_w = best_design['s_max_w']
        self.set_transverse_rebar(best_design['n_stir'], best_design['d_b'], best_design['s_l'])
        self._A_v = best_design['A_v']
        self._A_v = best_design['A_v']
        V_s = self._A_v * self.f_yt * self.d  # Shear contribution of reinforcement
        self._phi_V_s = self.phi_v * V_s  # Reduced shear contribution of reinforcement

        # Total shear strength
        self._calculate_total_shear_strength_aci()
        self._FUv = (self._V_u.to('kN') / self._phi_V_n.to('kN'))

        # Design results and return DataFrame
        results = self._compile_results_aci_shear(force)
        self._initialize_dicts_ACI_318_19_shear()
        return pd.DataFrame([results], index=[0])

# ======== EN-1992-2004 methods =========

    def _initialize_variables_EN_1992_2004(self, Force: Forces, A_s: PlainQuantity) -> None:
        if isinstance(self.concrete, Concrete_EN_1992_2004):
            # Set the initial variables
            self._N_Ed = Force.N_x
            self._V_Ed_1 = Force.V_z  # Consider the same shear at the edge of support and in d
            self._V_Ed_2 = Force.V_z  # Consider the same shear at the edge of support and in d
            self._A_s = A_s

            # Load settings for gamma factors
            self.settings.load_en_1992_settings()
            self._gamma_c = self.settings.get_setting('gamma_c')
            self._gamma_s = self.settings.get_setting('gamma_s')
            self._f_ywk = self._f_yk
            self._f_ywd = self._f_ywk/self._gamma_s

            # Minimum shear reinforcement calculation
            self._A_v_min = 0.08*math.sqrt(self._f_ck.to('MPa').magnitude) / (self._f_ywk)*MPa

            # Compression stress, positive
            self._A_p = 0*cm**2 # No prestressing for now
            self._rho_l = min((A_s + self._A_p) / (self.width * self.d), 0.02)

            # Shear calculation for sections without rebar
            self._k_value = min(1 + math.sqrt(200 * mm / self.d), 2)

    def _calculate_V_u1(self) -> PlainQuantity:
        self._alpha = math.radians(90)
        self._theta = math.radians(45)
        self._cot_theta = 1 / math.tan(self._theta)
        self._cot_alpha = 1 / math.tan(self._alpha)
        self._sigma_cd =  self._N_rd / self.A_x # Without compression reinforcement considered 
        self._K_value = self._calculate_axial_coefficient_ehe(self._sigma_cd, self._f_cd)
        return self._K_value * self._f_1cd * self.width * self.d\
              * (self._cot_theta + self._cot_alpha) / (1 + self._cot_theta ** 2)

    def _shear_without_rebar_EN_1992_2004(self) -> PlainQuantity:
        
        self._stirrup_d_b = 0*mm
        self._A_v_min = 0*cm**2/m
        # Positive of compression
        self._sigm_cp = min(self._N_Ed / self.A_x, 0.2*self._f_cd)

        # Total shear capacity without rebar
        C_rdc = 0.18/self._gamma_c
        v_min = 0.035*self._k_value**(3/2)*math.sqrt(self._f_ck.to('MPa').magnitude)
        k_1 = 0.15
        V_Rd_c_min = (v_min+k_1*self._sigm_cp.to('MPa').magnitude)* self.width * self.d * MPa
        V_Rd_c = (C_rdc*self._k_value*(100*self._rho_l*self._f_ck.to('MPa').magnitude)**(1/3)*MPa\
                  +k_1*self._sigm_cp.to('MPa').magnitude)* self.width * self.d * MPa
        return max(V_Rd_c_min, V_Rd_c)
        
    def check_shear_EN_1992_2004(self, Force:Forces, A_s:PlainQuantity = 0*cm**2) -> DataFrame:
        if isinstance(self.concrete, Concrete_EN_1992_2004):
            # Initialize all the code related variables
            self._initialize_variables_EN_1992_2004(Force,A_s)            
            
            if self._stirrup_n == 0:
                # Calculate V_Rd_c
                self._V_Rd_c = self._shear_without_rebar_EN_1992_2004()
                # According to EN1992-1-1 §6.2.1(4) minimum shear reinforcement should nevertheless be provided
                # according to EN1992-1-1 §9.2.2. The minimum shear reinforcement may be omitted in members where
                # transverse redistribution of loads is possible (such as slabs) and members of minor importance
                # which do not contribute significantly to the overall resistance and stability of the structure.
                self._A_v_req = self._A_v_min
                self._max_shear_ok = self._V_Ed_1 < self._V_Rd_c

            else:
                # Shear reinforcement calculations
                d_bs = self._stirrup_d_b
                s_l = self._stirrup_s_l
                n_legs = self._stirrup_n*2
                self._A_s = A_s
                A_db = (d_bs ** 2) * math.pi / 4  # Area of one stirrup leg
                A_vs = n_legs * A_db  # Total area of stirrups
                self._A_v = A_vs / s_l  # Stirrup area per unit length
                # Total shear strength with rebar
                alpha_cw = 1 #For non-prestressed members or members subject to tensile stress due to axial force
                v_1 = 0.6*(1 - self._f_ck.to('MPa').magnitude/250)
                # The θ angle is lmited between 21,8° ≤ θ ≤ 45°(1 ≤ cot(θ) ≤ 2.5)
                self._theta = 21.8*deg # Cracks angle (assumed 45 degrees)
                cot_theta_e = 1 / math.tan(theta_e)

                if 0.5 <= self._cot_theta < cot_theta_e:
                    beta = (2 * self._cot_theta - 1) / (2 * cot_theta_e - 1)
                elif cot_theta_e <= self._cot_theta <= 2:
                    beta = (self._cot_theta - 2) / (cot_theta_e - 2)
                else:
                    beta = 1  # Default value if condition is not met

                V_cu = (0.15 / self._gamma_c * self._xi * (100 * self._rho_l * self._f_cv / MPa) ** (1 / 3)\
                         + 0.15 * self._sigma_cd / MPa)\
                    * MPa * beta * self.width * self.d
                V_u2_min = (0.075 / self._gamma_c * self._xi ** (3 / 2) * (self._f_cv / MPa) ** (1 / 2)\
                             + 0.15 * self._sigma_cd / MPa)\
                    * MPa * self.width * self.d
                self._V_cu = max(V_cu, V_u2_min)
                
                z = 0.9 * self.d
                self._V_su = z * math.sin(self._alpha) * (self._cot_alpha + self._cot_theta) * self._A_v * self._f_yda
                self._V_u2 = self._V_cu + self._V_su

                # Required shear reinforcing strength
                V_s_req = self._V_Ed_2 - self._V_cu

                # Required shear reinforcing area
                self._A_v_req = max(V_s_req / (z * math.sin(self._alpha)\
                                                * (self._cot_alpha + self._cot_theta) * self._f_yda), self._A_v_min)

                # Rebar spacing checks
                section_rebar = Rebar(self)
                n_legs_actual = self._stirrup_n * 2      # Ensure legs are even
                self._s_l = self._stirrup_s_l
                self._s_w = (self.width - 2 * self.c_c - self._stirrup_d_b) / (n_legs_actual - 1) 
                self._s_max_l, self._s_max_w =\
                      section_rebar.calculate_max_spacing_EHE(self._V_rd_2, self._V_u1, self._alpha)

            self._FUv = (self._V_rd_2.to('kN') / self._V_u2.to('kN'))
            # Design results
            results = {
                'Label': self.label, #Beam label
                'Av,min': self._A_v_min.to('cm ** 2 / m'),  # Minimum shear reinforcement area
                'Av,req': self._A_v_req.to('cm ** 2 / m'), # Required shear reinforcing area
                'Av': self._A_v.to('cm ** 2 / m'),  # Provided stirrup reinforcement per unit length
                'Vrd,1': self._V_Ed_1.to('kN'), # Max Vu for the design at the support
                'Vrd,2': self._V_Ed_2.to('kN'), # Max Vu for the design at d from the support
                'Vcu': self._V_cu.to('kN'),  # Concrete contribution to shear capacity
                'Vsu': self._V_su.to('kN'),  # Reinforcement contribution to shear capacity
                'Vu2': self._V_u2.to('kN'),  # Total shear capacity
                'Vu1': self._V_u1.to('kN'),  # Maximum shear capacity
                'Vrd,1<Vu1': self._max_shear_ok,  # Check if applied shear is within max shear capacity
                'Vrd,2<Vu2': self._V_Ed_2 <= self._V_u2,  # Check if applied shear is within total capacity
                "DCR" :  self._FUv
            }
            self._initialize_dicts_EHE_08()
            return pd.DataFrame([results], index=[0])
        else:
            raise ValueError("Concrete type is not compatible with EHE-08 shear check.")
  
    def design_shear_EN_1992_2004(self, Force:Forces, A_s:PlainQuantity = 0*cm**2) -> None:
        return None

    # Factory method to select the shear design method
    def design_shear(self, A_s: PlainQuantity = 0*cm**2) -> DataFrame:
        if not self.node or not self.node.forces:
            raise ValueError("No Node or forces list associated with this beam.")

        self._shear_results_list = []  # Store individual results for each force
        self._shear_results_detailed_list = {}  # Store detailed results by force ID
        max_A_v_req = 0*cm # Track the maximum A_v_req to identify the limiting case

        for force in self.node.forces:
            if self.concrete.design_code=="ACI 318-19":
                result =  self.design_shear_ACI_318_19(force, A_s)
            # elif self.concrete.design_code=="EN 1992":
            #     result =  self.design_shear_EN_1992(V_u, N_u, A_s)
            # elif self.concrete.design_code=="EHE-08":
            #     result =  self.design_shear_EHE_08(V_u, N_u, A_s)
            else:
                raise ValueError(f"Shear design method not implemented for concrete type:"\
                    f"{type(self.concrete).__name__}")
            self._shear_results_list.append(result)
            self._shear_results_detailed_list[force.id] = {
                'forces': self._forces.copy(),
                'shear_reinforcement': self._shear_reinforcement.copy(),
                'min_max': self._data_min_max.copy(),
                'shear_concrete': self._shear_concrete.copy(),
            }
            # Check if this result is the limiting case
            current_A_v_req = result['Av,req'][0]
            if current_A_v_req > max_A_v_req:
                max_A_v_req = current_A_v_req
                self._limiting_case_shear = result
                self._limiting_case_shear_details = self._shear_results_detailed_list[force.id]

                # Update shear design results for the worst case
                section_rebar = Rebar(self)
                self.shear_design_results = section_rebar.transverse_rebar(self._A_v_req, self._V_s_req)
                self._best_rebar_design = section_rebar.transverse_rebar_design

        # Compile all results into a single DataFrame
        all_results = pd.concat(self._shear_results_list, ignore_index=True)

        # Identify the most limiting case by Av,required
        self.limiting_case_shear = all_results.loc[all_results['Av,req'].idxmax()]  # Select row with highest Av,req
        # Mark shear as checked
        self._shear_checked = True  
        return all_results
    
    # Factory method to select the shear check method
    def check_shear(self, A_s: PlainQuantity = 0*cm**2) -> DataFrame:
        if not self.node or not self.node.forces:
            raise ValueError("No Node or forces list associated with this beam.")

        self._shear_results_list = []  # Store individual results for each force
        self._shear_results_detailed_list = {}  # Store detailed results by force ID
        max_dcr = 0  # Track the maximum DCR to identify the limiting case

        for force in self.node.forces:
            # Select the method based on design code
            if self.concrete.design_code=="ACI 318-19":
                result = self.check_shear_ACI_318_19(force, A_s)
            # elif self.concrete.design_code=="EN 1992":
            #     result =  self.check_shear_EN_1992(V_u, N_u, A_s, d_b, s, n_legs)
            elif self.concrete.design_code=="EHE-08":
                result = self.check_shear_EHE_08(force, A_s)
            else:
                raise ValueError(f"Shear design method not implemented for concrete type: {type(self.concrete).__name__}")  # noqa: E501
            self._shear_results_list.append(result)
            self._shear_results_detailed_list[force.id] = {
                'forces': self._forces.copy(),
                'shear_reinforcement': self._shear_reinforcement.copy(),
                'min_max': self._data_min_max.copy(),
                'shear_concrete': self._shear_concrete.copy(),
            }

            # Check if this result is the limiting case
            current_dcr = result['DCR'][0]
            if current_dcr > max_dcr:
                max_dcr = current_dcr
                self._limiting_case_shear = result
                self._limiting_case_shear_details = self._shear_results_detailed_list[force.id]

        # Compile all results into a single DataFrame
        all_results = pd.concat(self._shear_results_list, ignore_index=True)

        # Identify the most limiting case by Demand-to-Capacity Ratio (DCR) or other criteria
        self.limiting_case_shear = all_results.loc[all_results['DCR'].idxmax()]  # Select row with highest DCR

        self._shear_checked = True  # Mark shear as checked
        return all_results

    def _initialize_dicts_ACI_318_19_shear(self) -> None:
        """Initialize the dictionaries used in check and design methods."""
        self._materials_shear = {
            "Materials": [
                "Section Label",
                "Concrete strength",
                "Steel reinforcement yield strength",
                "Concrete density",
                "Normalweight concrete",
                "Safety factor for shear"
            ],
            "Variable": ["","fc", "fy", "γc", "λ", "Øv"],
            "Value": [self.label, round(self.concrete.f_c.to('MPa').magnitude,2), 
                      round(self.steel_bar.f_y.to('MPa').magnitude,2),round(self.concrete.density.to('kg/m**3').magnitude,1),
                       self.settings.get_setting('lambda'), self.settings.get_setting('phi_v')],
            "Unit": ["", "MPa", "MPa", "kg/m³", "", ""]
        }
        self._geometry_shear = {
            "Geometry": [
                "Section height",
                "Section width",
                "Clear cover",
                "Longitudinal tension rebar",
            ],
            "Variable": ["h", "b", "cc", "As"],
            #TODO: ver bien tema As de armadura traccionada que podria ser superior o inferior.
            "Value": [self.height.to('cm').magnitude, self.width.to('cm').magnitude, self.c_c.to('cm').magnitude,
                       round(self._A_s.to('cm**2').magnitude,2)],
            "Unit": ["cm", "cm", "cm", "cm²"]
        }
        self._forces_shear = {
            "Design forces": [
                "Axial, positive compression",
                "Shear",
            ],
            "Variable": ["Nu", "Vu"],
            "Value": [round(self._N_u.to('kN').magnitude,2), round(self._V_u.to('kN').magnitude,2) ],
            "Unit": ["kN", "kN"]
        }
        # Min max lists
        min_values = [None, None, self._A_v_min]   # Use None for items without a minimum constraint
        max_values = [self._s_max_l, self._s_max_w, None]  # Use None for items without a maximum constraint
        current_values = [self._s_l, self._s_w, self._A_v]  # Current values to check

        # Generate check marks based on the range conditions
        checks = [
            '✔️' if (min_val is None or curr >= min_val) and (max_val is None or curr <= max_val) else '❌'
            for curr, min_val, max_val in zip(current_values, min_values, max_values)
        ]
        self._data_min_max_shear = {
            'Check': ['Stirrup spacing along length', 'Stirrup spacing along width', 'Minimum shear reinforcement'],
            'Unit': ['cm', 'cm', 'cm²/m'],
            'Value': [round(self._s_l.to('cm').magnitude,2), round(self._s_w.to('cm').magnitude,2),
            round(self._A_v.to('cm**2/m').magnitude,2)],
            'Min.': ["", "", round(self._A_v_min.to('cm**2/m').magnitude,2)],
            'Max.': [round(self._s_max_l.to('cm').magnitude,2), round(self._s_max_w.to('cm').magnitude,2), ""],
            'Ok?': checks
        }
        self._shear_reinforcement = {
            "Shear reinforcement strength": [
                "Number of stirrups",
                "Stirrup diameter",
                "Stirrup spacing",
                "Effective height",
                "Minimum shear reinforcing",
                "Required shear reinforcing",
                "Defined shear reinforcing",
                "Shear rebar strength"
            ],
            "Variable": ["ns", "db", "s", "d", "Av,min","Av,req","Av", "ØVs"],
            "Value": [self._stirrup_n, self._stirrup_d_b.to('mm').magnitude, self._stirrup_s_l.to('cm').magnitude,
                    self.d.to('cm').magnitude, round(self._A_v_min.to('cm**2/m').magnitude,2),
                    round(self._A_v_req.to('cm**2/m').magnitude,2),
                    round(self._A_v.to('cm**2/m').magnitude,2),
                    round(self._phi_V_s.to('kN').magnitude,2)],
            "Unit": ["", "mm", "cm", "cm", "cm²/m","cm²/m", "cm²/m","kN"]
        }
        check_max = '✔️' if self._max_shear_ok else '❌'
        check_FU = '✔️' if self._FUv < 1 else '❌'
        self._shear_concrete_ACI: dict[str, list[Union[str, float, None]]] = {
            "Concrete strength": [
                "Effective shear area",
                "Longitudinal reinforcement ratio",
                "Size modification factor",
                "Axial stress",
                "Concrete effective shear stress",
                "Concrete strength",
                "Maximum shear strength",
                "Total shear strength", 
                "Max shear check",
                "Demand Capacity Ratio"
            ],
            "Variable": ["Acv", "ρw", "λs", "σNu", "kc", "ØVc", "ØVmax", "ØVn", "" ,"DCR"],
            "Value": [round(self._A_cv.to('cm**2').magnitude,2),
                      round(self._rho_w.magnitude,5),round(self._lambda_s,3),
                      round(self._sigma_Nu.to('MPa').magnitude,2), round(self._k_c_min.to('MPa').magnitude,2),
                      round(self._phi_V_c.to('kN').magnitude,2), round(self._phi_V_max.to('kN').magnitude,2), 
                      round(self._phi_V_n.to('kN').magnitude,2), check_max, round(self._FUv,2)],
            "Unit": ["cm²", "", "", "MPa", "MPa", "kN", "kN", "kN", "", check_FU]
        }
    
    def _initialize_dicts_EHE_08(self) -> None:
        if isinstance(self.concrete, Concrete_EHE_08):
            """Initialize the dictionaries used in check and design methods."""
            self._materials = {
                "Materiales": [
                    "Marca de la sección",
                    "Resistencia característica del hormigón",
                    "Resistencia de diseño del hormigón",
                    "Resistencia a tracción media del hormigón",
                    "Resistencia a tracción de diseño del hormigón",
                    "Resistencia a compresión de la biela",
                    "Tipo de control del hormigón",
                    "Resistencia característica del acero",
                    "Resistencia de diseño del tirante",
                ],
                "Variable": ["","fck", "fcd", "fctm", "fctd", "f1cd", "", "fyk", "fydα"],
                "Valor": [self.label, round(self.concrete.f_ck.to('MPa').magnitude,2),
                        round(self.concrete.f_cd.to('MPa').magnitude,2),
                        round(self.concrete.f_ctm.to('MPa').magnitude,2),
                        round(self.concrete.f_ctd.to('MPa').magnitude,2),
                        round(self.concrete.f_1cd.to('MPa').magnitude,2),
                        "Directo",
                        round(self.steel_bar.f_y.to('MPa').magnitude,2),
                        round(self._f_yda.to('MPa').magnitude,2),
                        ],
                "Unidad": ["", "MPa", "MPa", "MPa","MPa","MPa", "","MPa","MPa"]
            }
            self._geometry = {
                "Geometría": [
                    "Altura de la sección",
                    "Ancho de la sección",
                    "Recubrimiento geométrico",
                    "Armadura longitudinal traccionada",
                ],
                "Variable": ["h", "b", "rgeom", "As"],
                #TODO: ver bien tema As de armadura traccionada que podria ser superior o inferior.
                "Valor": [self.height.to('cm').magnitude, self.width.to('cm').magnitude, self.c_c.to('cm').magnitude,
                        round(self._A_s.to('cm**2').magnitude,2)],
                "Unidad": ["cm", "cm", "cm", "cm²"]
            }
            self._forces = {
                "Fuerzas de diseño": [
                    "Axial, positivo de compresión",
                    "Cortante",
                    "Momento flector"
                ],
                "Variable": ["Nrd", "Vrd,2", "Mrd"],
                "Value": [round(self._N_rd.to('kN').magnitude,2), round(self._V_rd_2.to('kN').magnitude,2), 
                          round(self._M_rd.to('kN*m').magnitude,2)],
                "Unit": ["kN", "kN", "kNm"]
            }
            # Min max lists
            min_values = [None, None, self._A_v_min]   # Use None for items without a minimum constraint
            max_values = [self._s_max_l, self._s_max_w, None]  # Use None for items without a maximum constraint
            current_values = [self._s_l, self._s_w, self._A_v]  # Current values to check

            # Generate check marks based on the range conditions
            checks = [
                '✔️' if (min_val is None or curr >= min_val) and (max_val is None or curr <= max_val) else '❌'
                for curr, min_val, max_val in zip(current_values, min_values, max_values)
            ]
            self._data_min_max = {
                'Check': ['Separación de estribos longitudinal', 
                          'Separación de estribos transversal', 'Armadura transversal mínima'],
                'Unidad': ['cm', 'cm', 'cm²/m'],
                'Valor': [round(self._s_l.to('cm').magnitude,2), round(self._s_w.to('cm').magnitude,2),
                round(self._A_v.to('cm**2/m').magnitude,2)],
                'Min.': ["", "", round(self._A_v_min.to('cm**2/m').magnitude,2)],
                'Max.': [round(self._s_max_l.to('cm').magnitude,2), round(self._s_max_w.to('cm').magnitude,2), ""],
                'Ok?': checks
            }
            self._shear_reinforcement = {
                "Capacidad de la armadura": [
                    "Cantidad de estribos",
                    "Diámetro de estribo",
                    "Separación de estribos",
                    "Altura efectiva",
                    "Armadura transversal mínima",
                    "Armadura transversal requerida",
                    "Armadura transversal dispuesta",
                    "Capacidad de la armadura a corte"
                ],
                "Variable": ["ns", "db", "s", "d", "Av,min","Av,req","Av", "Vus"],
                "Valor": [self._stirrup_n, self._stirrup_d_b.to('mm').magnitude, self._stirrup_s_l.to('cm').magnitude,
                        self.d.to('cm').magnitude, round(self._A_v_min.to('cm**2/m').magnitude,2),
                        round(self._A_v_req.to('cm**2/m').magnitude,2),
                        round(self._A_v.to('cm**2/m').magnitude,2),
                        round(self._V_su.to('kN').magnitude,2)],
                "Unidad": ["", "mm", "cm", "cm", "cm²/m","cm²/m", "cm²/m","kN"]
            }
            check_max = '✔️' if self._max_shear_ok else '❌'
            check_FU = '✔️' if self._FUv < 1 else '❌'
            self._shear_concrete = {
                "Capacidad del hormigón": [
                    "Cuantía de armadura longitudinal",
                    "Tensión de compresión",
                    "Factor que depende de la compresión",
                    "Capacidad del hormigón",
                    "Capacidad máxima de la sección",
                    "Capacidad total de la sección", 
                    "Cortante máximo check",
                    "Factor de Utilización"
                ],
                "Variable": ["ρl", "σcd", "K", "Vcu", "Vu1", "Vu2", "" ,"FU"],
                "Valor": [round(self._rho_l,5),
                        round(self._sigma_cd.to('MPa').magnitude,2), round(self._K_value,2),
                        round(self._V_cu.to('kN').magnitude,2), round(self._V_u1.to('kN').magnitude,2), 
                        round(self._V_u2.to('kN').magnitude,2), check_max, round(self._FUv,2)],
                "Unidad": ["", "MPa", "", "kN", "kN", "kN", "", check_FU]
            }
    # Beam results for Jupyter Notebook
    @property
    def data(self) -> None:
        markdown_content = f"Beam {self.label}, $b$={self.width.to('cm')}"\
                         f", $h$={self.height.to('cm')}, $c_{{c}}$={self.c_c.to('cm')}, \
                            Concrete {self.concrete.name}, Rebar {self.steel_bar.name}."
        # Display the combined content
        display(Markdown(markdown_content))  # type: ignore

        return None
    
    @property
    def properties(self) -> None:
        markdown_content = f"Beam {self.label}, $b$={self.width.to('cm')}"\
                         f", $h$={self.height.to('cm')}, $c_{{c}}$={self.c_c.to('cm')}, \
                            Concrete {self.concrete.name}, Rebar {self.steel_bar.name}."
        self._md_properties = markdown_content

        return None

    @property
    def flexure_results(self) -> None:
        if not self._flexure_checked:
            warnings.warn("Flexural design has not been performed yet. Call check_flexure or "
                        "design_flexure first.", UserWarning)
            self._md_flexure_results = "Flexural results are not available."
            return None

        # Use limiting case results
        result_data = self._limiting_case_flexure_details
        top_reinforcement = result_data['top_reinforcement']
        bottom_reinforcement = result_data['bottom_reinforcement']
        limiting_forces = result_data['forces']
        flexure_capacity = result_data['flexure_capacity']

        # Create FUFormatter instance and format FU value
        formatter = Formatter()
        formatted_DCR_top = formatter.DCR(flexure_capacity['Value'][0])
        formatted_DCR_bottom = formatter.DCR(flexure_capacity['Value'][1])

        # Format top and bottom reinforcement details
        rebar_top = f"{int(top_reinforcement['Value'][0])}Ø{top_reinforcement['Value'][1]}"
        area_top = top_reinforcement['Value'][2]
        moment_top = limiting_forces['Value'][0]
        capacity_top = flexure_capacity['Value'][0]

        rebar_bottom = f"{int(bottom_reinforcement['Value'][0])}Ø{bottom_reinforcement['Value'][1]}"
        area_bottom = bottom_reinforcement['Value'][2]
        moment_bottom = limiting_forces['Value'][1]
        capacity_bottom = flexure_capacity['Value'][1]

        # Construct markdown output
        markdown_content = (
            f"Bottom longitudinal rebar  {rebar_bottom}, $A_s.bot$ = {area_bottom} cm², "
            f"$M_u$ = {moment_bottom} kNm, $\\phi M_n$ = {capacity_bottom} kNm, "
            f"DCR = {formatted_DCR_bottom}\n"
            f"Top longitudinal rebar  {rebar_top}, $A_s.top$ = {area_top} cm², "
            f"$M_u$ = {moment_top} kNm, $\\phi M_n$ = {capacity_top} kNm, "
            f"DCR = {formatted_DCR_top}"
        )

        self._md_flexure_results = markdown_content

    @property
    def shear_results(self) -> None:
        if not self._shear_checked:
            warnings.warn("Shear design has not been performed yet. Call check_shear or "
                          "design_shear first.", UserWarning)
            self._md_shear_results = "Shear results are not available."
            return None
        # Use limiting case results
        result_data = self._limiting_case_shear_details
        limiting_reinforcement = result_data['shear_reinforcement']
        limiting_forces = result_data['forces']
        limiting_shear_concrete = result_data['shear_concrete']

        # Create FUFormatter instance and format FU value
        formatter = Formatter()
        formatted_DCR = formatter.DCR(limiting_shear_concrete['Value'][-1])
        rebar_v = f"{int(limiting_reinforcement['Value'][0])}eØ{limiting_reinforcement['Value'][1]}/"\
        f"{limiting_reinforcement['Value'][2]} cm"

        markdown_content = f"Shear reinforcing {rebar_v}, $A_v$={limiting_reinforcement['Value'][6]} cm²/m"\
                         f", $V_u$={limiting_forces['Value'][1]} kN, $\\phi V_n$={limiting_shear_concrete['Value'][7]} kN → {formatted_DCR}"  # noqa: E501

        self._md_shear_results = markdown_content

        return None
    
    # Beam results for Jupyter Notebook
    @property
    def results(self) -> None:
        # Ensure that both properties and shear results are available
        if not hasattr(self, '_md_properties'):
            self.properties  # This will generate _md_properties
        if not hasattr(self, '_md_flexure_results'):
            self.flexure_results  # This will generate _md_flexure_results
        if not hasattr(self, '_md_shear_results'):
            self.shear_results  # This will generate _md_shear_results
        # Combine the markdown content for properties and shear results
        markdown_content = f"{self._md_properties}\n{self._md_flexure_results}\n{self._md_shear_results}"
        
        # Display the combined content
        display(Markdown(markdown_content))  # type: ignore

        return None

    def flexure_results_detailed(self, force: Optional[Forces] = None) -> None:
        """
        Displays detailed flexure results.

        Parameters
        ----------
        forces : Forces, optional
            The specific Forces object to display results for. If None, displays results for the limiting case.
        Returns
        -------
        None
        """
        if not self._flexure_checked:
            warnings.warn("Flexural check has not been performed yet. Call check_flexure or "
                        "design_flexure first.", UserWarning)
            self._md_flexure_results = "Flexure results are not available."
            return None

        # Determine which results to display (limiting case by default)
        if force:
            force_id = force.id
            if force_id not in self._flexure_results_detailed_list:
                raise ValueError(f"No results found for Forces object with ID {force_id}.")
            result_data = self._flexure_results_detailed_list[force_id]
        else:
            # Default to limiting case
            result_data = self._limiting_case_flexure_details

        # Create TablePrinter instances for detailed display
        materials_printer = TablePrinter("MATERIALS")
        materials_printer.print_table_data(self._materials_flexure, headers='keys')

        geometry_printer = TablePrinter("GEOMETRY")
        geometry_printer.print_table_data(self._geometry_flexure, headers='keys')

        forces_printer = TablePrinter("FORCES")
        forces_printer.print_table_data(result_data['forces'], headers='keys')

        min_max_printer = TablePrinter("MAX AND MIN LIMIT CHECKS")
        min_max_printer.print_table_data(result_data['min_max'], headers='keys')

        capacity_printer = TablePrinter("FLEXURAL CAPACITY - TOP")
        capacity_printer.print_table_data(result_data['flexure_capacity_top'], headers='keys')
        capacity_printer = TablePrinter("FLEXURAL CAPACITY - BOTTOM")
        capacity_printer.print_table_data(result_data['flexure_capacity_bot'], headers='keys')


    def flexure_results_detailed_doc(self, force: Optional[Forces] = None) -> None:
        """
        Prints detailed flexure results in Word.

        Parameters
        ----------
        forces : Forces, optional
            The specific Forces object to display results for. If None, displays results for the limiting case.
        """
        if not self._flexure_checked:
            warnings.warn("Flexural check has not been performed yet. Call check_flexure or "
                        "design_flexure first.", UserWarning)
            self._md_flexure_results = "Flexural results are not available."
            return None

        # Determine which results to display (limiting case by default)
        if force:
            force_id = force.id
            if force_id not in self._flexure_results_detailed_list:
                raise ValueError(f"No results found for Forces object with ID {force_id}.")
            result_data = self._flexure_results_detailed_list[force_id]
        else:
            # Default to limiting case
            result_data = self._limiting_case_flexure_details

        # Convert output Dicts into DataFrames
        df_materials = pd.DataFrame(self._materials_flexure)
        df_geometry = pd.DataFrame(self._geometry_flexure)
        df_forces = pd.DataFrame(result_data['forces'])
        df_data_min_max = pd.DataFrame(result_data['min_max'])
        df_flexure_capacity_top = pd.DataFrame(result_data['flexure_capacity_top'])
        df_flexure_capacity_bottom = pd.DataFrame(result_data['flexure_capacity_bottom'])
        
        # Create a document builder instance
        doc_builder = DocumentBuilder(title='Concrete beam flexure check')

        # Add first section and table
        doc_builder.add_heading('Concrete beam flexure check', level=1)
        doc_builder.add_text(f'Design code: {self.concrete.design_code}')
        doc_builder.add_heading('Materials', level=2)
        doc_builder.add_table_data(df_materials)
        doc_builder.add_table_data(df_geometry)
        doc_builder.add_table_data(df_forces)

        # Add third section for limit checks
        doc_builder.add_heading('Limit Checks', level=2)
        doc_builder.add_table_data(df_data_min_max)

        # Add second section for flexural checks
        doc_builder.add_heading('Flexural Capacity Top', level=2)
        doc_builder.add_table_data(df_flexure_capacity_top)
        doc_builder.add_heading('Flexural Capacity Bottom', level=2)
        doc_builder.add_table_data(df_flexure_capacity_bottom)

        # Save the Word doc
        doc_builder.save(f"Concrete beam flexure check {self.concrete.design_code}.docx")

    
    def shear_results_detailed(self, force: Optional[Forces] = None) -> None:
        """
        Displays detailed shear results.

        Parameters
        ----------
        forces : Forces, optional
            The specific Forces object to display results for. If None, displays results for the limiting case.
        Returns
        -------
        None
        """
        if not self._shear_checked:
            warnings.warn("Shear check has not been performed yet. Call check_shear or " 
                          "design_shear first.", UserWarning)
            self._md_shear_results = "Shear results are not available."
            return None
         # Determine which results to display (limiting case by default)
        if force:
            force_id = force.id
            if force_id not in self._shear_results_detailed_list:
                raise ValueError(f"No results found for Forces object with ID {force_id}.")
            result_data = self._shear_results_detailed_list[force_id]
        else:
            # Default to limiting case
            result_data = self._limiting_case_shear_details

        # Create a TablePrinter instance and display tables
        materials_printer = TablePrinter("MATERIALS")
        materials_printer.print_table_data(self._materials_shear, headers='keys')
        geometry_printer = TablePrinter("GEOMETRY")
        geometry_printer.print_table_data(self._geometry_shear, headers='keys')
        forces_printer = TablePrinter("FORCES")
        forces_printer.print_table_data(result_data['forces'], headers='keys')
        steel_printer = TablePrinter("SHEAR STRENGTH")
        steel_printer.print_table_data(result_data['shear_reinforcement'], headers='keys')
        min_max_printer = TablePrinter("MAX AND MIN LIMIT CHECKS")
        min_max_printer.print_table_data(result_data['min_max'], headers='keys')
        concrete_printer = TablePrinter("CONCRETE STRENGTH")
        concrete_printer.print_table_data(result_data['shear_concrete'], headers='keys')

    def shear_results_detailed_doc(self, force: Optional[Forces] = None) -> None:
        """
        Prints detailed shear results in Word.

        Parameters
        ----------
        forces : Forces, optional
            The specific Forces object to display results for. If None, displays results for the limiting case.
        """
        if not self._shear_checked:
            warnings.warn("Shear check has not been performed yet. Call check_shear or " 
                          "design_shear first.", UserWarning)
            self._md_shear_results = "Shear results are not available."
            return None
         # Determine which results to display (limiting case by default)
        if force:
            force_id = force.id
            if force_id not in self._shear_results_detailed_list:
                raise ValueError(f"No results found for Forces object with ID {force_id}.")
            result_data = self._shear_results_detailed_list[force_id]
        else:
            # Default to limiting case
            result_data = self._limiting_case_shear_details
        
        # Convert output Dicts into DataFrames
        df_materials = pd.DataFrame(self._materials)
        df_geometry = pd.DataFrame(self._geometry)
        df_forces = pd.DataFrame(result_data['forces'])
        df_shear_reinforcement = pd.DataFrame(result_data['shear_reinforcement'])
        df_data_min_max = pd.DataFrame(result_data['min_max'])
        df_shear_concrete = pd.DataFrame(result_data['shear_concrete'])


        # Create a document builder instance
        doc_builder = DocumentBuilder(title='Concrete beam shear check')

        # Add first section and table
        doc_builder.add_heading('Concrete beam shear check', level=1)
        doc_builder.add_text(f'Design code: {self.concrete.design_code}')
        doc_builder.add_heading('Materials', level=2)
        doc_builder.add_table_data(df_materials)
        doc_builder.add_table_data(df_geometry)
        doc_builder.add_table_data(df_forces)

        # Add second section and another table (can use different data)
        doc_builder.add_heading('Limit checks', level=2)
        doc_builder.add_table_min_max(df_data_min_max)
        doc_builder.add_heading('Design checks', level=2)
        doc_builder.add_table_data(df_shear_reinforcement)
        doc_builder.add_table_data(df_shear_concrete)

        # Save the Word doc
        doc_builder.save(f"Concrete beam shear check {self.concrete.design_code}.docx")

def flexure() -> None:
    #Example 6.6 CRSI GUIDE
    concrete = Concrete_ACI_318_19(name="C4",f_c=4000*psi) 
    steelBar = SteelBar(name="G60", f_y=60000*psi) 
    beam = RectangularBeam(
        label="101",
        concrete=concrete,
        steel_bar=steelBar,
        width=12 * inch,  
        height=24 * inch,   
    )
    f1 = Forces(label='D', M_y=258.3*kip*ft)
    f2 = Forces(label='L', M_y=58.3*kip*ft)
    Node(section=beam, forces=[f1, f2])
    results=beam.design_flexure() 
    print(results)


def shear_ACI_metric() -> None:
    concrete= Concrete_ACI_318_19(name="C25",f_c=25*MPa) 
    steelBar= SteelBar(name="ADN 420", f_y=420*MPa)
    custom_settings = {'clear_cover': 2.5*cm, 'stirrup_diameter_ini':8*mm,
                       'longitudinal_diameter_ini': 16*mm}
    beam = RectangularBeam(label="101",
                                      concrete=concrete,steel_bar=steelBar,width=20*cm, height=50*cm,
                                       settings=custom_settings)
    f1 = Forces(label='1.4D', V_z=50*kN)
    f2 = Forces(label='1.2D+1.6L', V_z=155*kN)
    f3 = Forces(label='W', V_z=220*kN)
    f4 = Forces(label='S', V_z=80*kN)
    f5 = Forces(label='E', V_z=10*kN)
    Node(section=beam, forces=[f1, f2, f3, f4, f5])
    # beam.set_transverse_rebar(n_stirrups=1, d_b=6*mm, s_l=20*cm) 
    # results, limiting_case = beam.check_shear(A_s=5*cm**2)
    results = beam.design_shear(A_s=5*cm**2)
    print(results)
    beam.shear_results_detailed()
    print(beam.shear_design_results)
    print(beam.results)
    # beam.shear_results_detailed_doc(f2)

def shear_ACI_imperial() -> None:
    concrete = Concrete_ACI_318_19(name="C4", f_c=4000*psi)  
    steelBar = SteelBar(name="ADN 420", f_y=60*ksi)  
    custom_settings = {'clear_cover': 1.5*inch, 'stirrup_diameter_ini':0.5*inch,
                       'longitudinal_diameter_ini': 1*inch} 
    beam = RectangularBeam(
        label="102",
        concrete=concrete,
        steel_bar=steelBar,
        width=10*inch,  
        height=16*inch,
        settings=custom_settings  
    )

    f1 = Forces(label='D', V_z=37.727*kip, N_x=20*kip)
    f2 = Forces(label='L', V_z=6*kip) # No shear reinforcing
    Node(section=beam, forces=[f1, f2])
    beam.set_transverse_rebar(n_stirrups=1, d_b=0.5*inch, s_l=6*inch) 
    results = beam.check_shear(A_s=0.847*inch**2)
    print(results)
    # section.design_shear(f, A_s=0.847*inch**2)
    # section.shear_results_detailed  
    # section.shear_results_detailed_doc

def rebar() -> None:
    concrete= Concrete_ACI_318_19(name="H30",f_c=30*MPa) 
    steelBar= SteelBar(name="ADN 420", f_y=420*MPa) 
    section = RectangularBeam(
        label="V 20x50",
        concrete=concrete,
        steel_bar=steelBar,
        width=20*cm,  
        height=50*cm,  
    )
    section.settings.load_aci_318_19_settings()
    section.c_c = 30*mm
    as_req = 5 * cm**2

    beam_rebar = Rebar(section)
    long_rebar_df = beam_rebar.longitudinal_rebar_ACI_318_19(A_s_req=as_req)
    print(long_rebar_df)
    best_design = beam_rebar.longitudinal_rebar_design
    debug(best_design)
    # print(long_rebar_df.iloc[0]['total_as'])
    # A_v_req = 8.045*cm**2/m
    # V_s_req = 108.602*kN
    # trans_rebar = beam_rebar.beam_transverse_rebar_ACI_318_19(A_v_req=A_v_req, V_s_req=V_s_req)
    # print(trans_rebar)

def shear_EN_1992() -> None:
    concrete= Concrete_EN_1992_2004(name="C25",f_ck=25*MPa) 
    steelBar= SteelBar(name="B500S", f_y=500*MPa)
    custom_settings = {'clear_cover': 2.6*cm, 'stirrup_diameter_ini':8*mm,
                       'longitudinal_diameter_ini': 16*mm}
    beam = RectangularBeam(label="V-20x60",
                                      concrete=concrete,steel_bar=steelBar,width=20*cm, height=60*cm,
                                       settings=custom_settings)
    # f = Forces(V_z=100*kN, M_y=100*kNm)
    f = Forces(V_z=150*kN, M_y=50*kNm)
    A_s = 8.04*cm**2
    beam.set_transverse_rebar(n_stirrups=1, d_b=6*mm, s_l=20*cm)
    Node(beam, f)
    beam.check_shear(A_s)
    # section.shear_results_detailed
    # section.shear_results_detailed_doc

if __name__ == "__main__":
    # flexure()
    # shear_ACI_imperial()
    # shear_EHE_08()
    shear_ACI_metric()
    # rebar()<|MERGE_RESOLUTION|>--- conflicted
+++ resolved
@@ -10,6 +10,7 @@
 import warnings
 
 from mento.rectangular import RectangularSection
+from mento.material import Concrete, SteelBar, Concrete_ACI_318_19, Concrete_EN_1992_2004
 from mento.material import Concrete, SteelBar, Concrete_ACI_318_19, Concrete_EN_1992_2004
 from mento.rebar import Rebar
 from mento import MPa, ksi, psi, kip, mm, inch, kN, m, cm, kNm, ft
@@ -53,6 +54,8 @@
             self._initialize_aci_318_attributes()
         elif isinstance(self.concrete, Concrete_EN_1992_2004):
             self._initialize_en_1992_attributes()
+        elif isinstance(self.concrete, Concrete_EN_1992_2004):
+            self._initialize_en_1992_attributes()
 
     def _initialize_aci_318_attributes(self) -> None:
         if isinstance(self.concrete, Concrete_ACI_318_19):
@@ -68,6 +71,8 @@
 
     def _initialize_en_1992_attributes(self) -> None:
         if isinstance(self.concrete, Concrete_EN_1992_2004):
+    def _initialize_en_1992_attributes(self) -> None:
+        if isinstance(self.concrete, Concrete_EN_1992_2004):
             self._f_yk = self.steel_bar.f_y
             self._f_ck = self.concrete.f_ck
             self._f_cd = self.concrete.f_cd
@@ -75,7 +80,15 @@
             self._V_Ed_2: PlainQuantity = 0*kN
             self._N_Ed: PlainQuantity = 0*kN
             self._M_Ed: PlainQuantity = 0*kNm
+            self._V_Ed_1: PlainQuantity = 0*kN
+            self._V_Ed_2: PlainQuantity = 0*kN
+            self._N_Ed: PlainQuantity = 0*kN
+            self._M_Ed: PlainQuantity = 0*kNm
             self._sigma_cd: PlainQuantity = 0*MPa
+            self._V_Rd_c: PlainQuantity = 0*kN
+            self._V_Rd_s: PlainQuantity = 0*kN
+            self._V_Rd_max: PlainQuantity = 0*kN
+            self._k_value:float = 0
             self._V_Rd_c: PlainQuantity = 0*kN
             self._V_Rd_s: PlainQuantity = 0*kN
             self._V_Rd_max: PlainQuantity = 0*kN
@@ -515,7 +528,6 @@
     def design_flexure_EN_1992(self, M_u: float) -> None:
         pass
 
-<<<<<<< HEAD
     def design_flexure(self) -> pd.DataFrame:
         """
         Designs flexural reinforcement for the beam using the provided forces and design code.
@@ -554,15 +566,6 @@
                 top_result = self.design_flexure_ACI_318_19(max_M_y_top)
 
             bot_result = self.design_flexure_ACI_318_19(max_M_y_bot)
-=======
-    def design_flexure(self,Force:Forces) -> Dict[str, Any]:
-        if self.concrete.design_code=="ACI 318-19":
-            return self.design_flexure_ACI_318_19(Force)
-        # elif self.concrete.design_code=="EN 1992":
-        #     return self.design_flexure_EN_1992(M_u)
-        # elif self.concrete.design_code=="EHE-08":
-        #     return self.design_flexure_EHE_08(M_u)
->>>>>>> 8782f0dd
         else:
             raise ValueError(f"Longitudinal design method not implemented "
                             f"for concrete type: {type(self.concrete).__name__}")
@@ -955,21 +958,30 @@
         return pd.DataFrame([results], index=[0])
 
 # ======== EN-1992-2004 methods =========
-
+# ======== EN-1992-2004 methods =========
+
+    def _initialize_variables_EN_1992_2004(self, Force: Forces, A_s: PlainQuantity) -> None:
+        if isinstance(self.concrete, Concrete_EN_1992_2004):
     def _initialize_variables_EN_1992_2004(self, Force: Forces, A_s: PlainQuantity) -> None:
         if isinstance(self.concrete, Concrete_EN_1992_2004):
             # Set the initial variables
             self._N_Ed = Force.N_x
             self._V_Ed_1 = Force.V_z  # Consider the same shear at the edge of support and in d
             self._V_Ed_2 = Force.V_z  # Consider the same shear at the edge of support and in d
+            self._N_Ed = Force.N_x
+            self._V_Ed_1 = Force.V_z  # Consider the same shear at the edge of support and in d
+            self._V_Ed_2 = Force.V_z  # Consider the same shear at the edge of support and in d
             self._A_s = A_s
 
             # Load settings for gamma factors
+            self.settings.load_en_1992_settings()
             self.settings.load_en_1992_settings()
             self._gamma_c = self.settings.get_setting('gamma_c')
             self._gamma_s = self.settings.get_setting('gamma_s')
             self._f_ywk = self._f_yk
             self._f_ywd = self._f_ywk/self._gamma_s
+            self._f_ywk = self._f_yk
+            self._f_ywd = self._f_ywk/self._gamma_s
 
             # Minimum shear reinforcement calculation
             self._A_v_min = 0.08*math.sqrt(self._f_ck.to('MPa').magnitude) / (self._f_ywk)*MPa
@@ -979,6 +991,7 @@
             self._rho_l = min((A_s + self._A_p) / (self.width * self.d), 0.02)
 
             # Shear calculation for sections without rebar
+            self._k_value = min(1 + math.sqrt(200 * mm / self.d), 2)
             self._k_value = min(1 + math.sqrt(200 * mm / self.d), 2)
 
     def _calculate_V_u1(self) -> PlainQuantity:
@@ -993,8 +1006,21 @@
 
     def _shear_without_rebar_EN_1992_2004(self) -> PlainQuantity:
         
+    def _shear_without_rebar_EN_1992_2004(self) -> PlainQuantity:
+        
         self._stirrup_d_b = 0*mm
         self._A_v_min = 0*cm**2/m
+        # Positive of compression
+        self._sigm_cp = min(self._N_Ed / self.A_x, 0.2*self._f_cd)
+
+        # Total shear capacity without rebar
+        C_rdc = 0.18/self._gamma_c
+        v_min = 0.035*self._k_value**(3/2)*math.sqrt(self._f_ck.to('MPa').magnitude)
+        k_1 = 0.15
+        V_Rd_c_min = (v_min+k_1*self._sigm_cp.to('MPa').magnitude)* self.width * self.d * MPa
+        V_Rd_c = (C_rdc*self._k_value*(100*self._rho_l*self._f_ck.to('MPa').magnitude)**(1/3)*MPa\
+                  +k_1*self._sigm_cp.to('MPa').magnitude)* self.width * self.d * MPa
+        return max(V_Rd_c_min, V_Rd_c)
         # Positive of compression
         self._sigm_cp = min(self._N_Ed / self.A_x, 0.2*self._f_cd)
 
@@ -1007,6 +1033,8 @@
                   +k_1*self._sigm_cp.to('MPa').magnitude)* self.width * self.d * MPa
         return max(V_Rd_c_min, V_Rd_c)
         
+    def check_shear_EN_1992_2004(self, Force:Forces, A_s:PlainQuantity = 0*cm**2) -> DataFrame:
+        if isinstance(self.concrete, Concrete_EN_1992_2004):
     def check_shear_EN_1992_2004(self, Force:Forces, A_s:PlainQuantity = 0*cm**2) -> DataFrame:
         if isinstance(self.concrete, Concrete_EN_1992_2004):
             # Initialize all the code related variables
@@ -1036,6 +1064,7 @@
                 v_1 = 0.6*(1 - self._f_ck.to('MPa').magnitude/250)
                 # The θ angle is lmited between 21,8° ≤ θ ≤ 45°(1 ≤ cot(θ) ≤ 2.5)
                 self._theta = 21.8*deg # Cracks angle (assumed 45 degrees)
+                self._theta = 21.8*deg # Cracks angle (assumed 45 degrees)
                 cot_theta_e = 1 / math.tan(theta_e)
 
                 if 0.5 <= self._cot_theta < cot_theta_e:
@@ -1059,6 +1088,7 @@
 
                 # Required shear reinforcing strength
                 V_s_req = self._V_Ed_2 - self._V_cu
+                V_s_req = self._V_Ed_2 - self._V_cu
 
                 # Required shear reinforcing area
                 self._A_v_req = max(V_s_req / (z * math.sin(self._alpha)\
@@ -1081,11 +1111,14 @@
                 'Av': self._A_v.to('cm ** 2 / m'),  # Provided stirrup reinforcement per unit length
                 'Vrd,1': self._V_Ed_1.to('kN'), # Max Vu for the design at the support
                 'Vrd,2': self._V_Ed_2.to('kN'), # Max Vu for the design at d from the support
+                'Vrd,1': self._V_Ed_1.to('kN'), # Max Vu for the design at the support
+                'Vrd,2': self._V_Ed_2.to('kN'), # Max Vu for the design at d from the support
                 'Vcu': self._V_cu.to('kN'),  # Concrete contribution to shear capacity
                 'Vsu': self._V_su.to('kN'),  # Reinforcement contribution to shear capacity
                 'Vu2': self._V_u2.to('kN'),  # Total shear capacity
                 'Vu1': self._V_u1.to('kN'),  # Maximum shear capacity
                 'Vrd,1<Vu1': self._max_shear_ok,  # Check if applied shear is within max shear capacity
+                'Vrd,2<Vu2': self._V_Ed_2 <= self._V_u2,  # Check if applied shear is within total capacity
                 'Vrd,2<Vu2': self._V_Ed_2 <= self._V_u2,  # Check if applied shear is within total capacity
                 "DCR" :  self._FUv
             }
@@ -1095,12 +1128,14 @@
             raise ValueError("Concrete type is not compatible with EHE-08 shear check.")
   
     def design_shear_EN_1992_2004(self, Force:Forces, A_s:PlainQuantity = 0*cm**2) -> None:
+    def design_shear_EN_1992_2004(self, Force:Forces, A_s:PlainQuantity = 0*cm**2) -> None:
         return None
 
     # Factory method to select the shear design method
     def design_shear(self, A_s: PlainQuantity = 0*cm**2) -> DataFrame:
         if not self.node or not self.node.forces:
             raise ValueError("No Node or forces list associated with this beam.")
+
 
         self._shear_results_list = []  # Store individual results for each force
         self._shear_results_detailed_list = {}  # Store detailed results by force ID
@@ -1148,6 +1183,7 @@
     def check_shear(self, A_s: PlainQuantity = 0*cm**2) -> DataFrame:
         if not self.node or not self.node.forces:
             raise ValueError("No Node or forces list associated with this beam.")
+
 
         self._shear_results_list = []  # Store individual results for each force
         self._shear_results_detailed_list = {}  # Store detailed results by force ID
@@ -1797,6 +1833,8 @@
 
 def shear_EN_1992() -> None:
     concrete= Concrete_EN_1992_2004(name="C25",f_ck=25*MPa) 
+def shear_EN_1992() -> None:
+    concrete= Concrete_EN_1992_2004(name="C25",f_ck=25*MPa) 
     steelBar= SteelBar(name="B500S", f_y=500*MPa)
     custom_settings = {'clear_cover': 2.6*cm, 'stirrup_diameter_ini':8*mm,
                        'longitudinal_diameter_ini': 16*mm}
@@ -1814,6 +1852,7 @@
 
 if __name__ == "__main__":
     # flexure()
+    # flexure()
     # shear_ACI_imperial()
     # shear_EHE_08()
     shear_ACI_metric()
