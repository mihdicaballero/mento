--- conflicted
+++ resolved
@@ -69,18 +69,10 @@
 ]
 
 if TYPE_CHECKING:
-<<<<<<< HEAD
-    from .beam import RectangularBeam
-    from .slab import OneWaySlab
-    from .codes import ACI_318_19_beam, EN_1992_2004_beam
-    from .forces import Forces
-    from .material import (
-=======
     from mento.beam import RectangularBeam
     from mento.codes import ACI_318_19_beam, EN_1992_2004_beam
     from mento.forces import Forces
     from mento.material import (
->>>>>>> b2329ed0
         Concrete_ACI_318_19,
         Concrete_CIRSOC_201_25,
         Concrete_EN_1992_2004,
@@ -92,27 +84,6 @@
     from mento.summary import BeamSummary
 
 
-<<<<<<< HEAD
-
-# Lazy imports to avoid circular dependencies
-def __getattr__(name: str) -> object:
-    if name in {
-        "Node",
-        "Forces",
-        "Concrete_ACI_318_19",
-        "SteelBar",
-        "Concrete_CIRSOC_201_25",
-        "Concrete_EN_1992_2004",
-        "OneWaySlab",
-        "RectangularBeam",
-        "Formatter",
-        "TablePrinter",
-        "DocumentBuilder",
-        "EN_1992_2004_beam",
-        "ACI_318_19_beam",
-        "BeamSummary",
-    }:
-=======
 def __getattr__(name: str) -> object:
     # Map class names to their actual module files
     module_mapping = {
@@ -133,7 +104,6 @@
     }
 
     if name in module_mapping:
->>>>>>> b2329ed0
         import importlib
 
         module = importlib.import_module(f".{module_mapping[name]}", __name__)
