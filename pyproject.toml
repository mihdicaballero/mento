--- conflicted
+++ resolved
@@ -29,12 +29,7 @@
 "Homepage" = "https://github.com/mihdicaballero/StructureLab"
 
 [tool.setuptools]
-<<<<<<< HEAD
-packages = ["find_namespace:structurelab"]
-# Add any additional packages if necessary
-=======
 packages = ["mento"]
->>>>>>> 4ed36a94
 
 [tool.setuptools.dynamic]
 dependencies = { file = "requirements.txt" }
