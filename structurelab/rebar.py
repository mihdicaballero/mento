--- conflicted
+++ resolved
@@ -1,11 +1,6 @@
-<<<<<<< HEAD
-
-import math
-=======
 import material
 from settings import Settings
 from section import Beam
->>>>>>> 60c2fa6b
 import forallpeople
 forallpeople.environment('structural',top_level=True)
 cm = 1e-2*m # type: ignore
@@ -13,28 +8,6 @@
 class Rebar:
     rebar_diameters = [6*mm, 8*mm, 10*mm, 12*mm, 16*mm, 20*mm, 25*mm, 32*mm] #type: ignore
     rebar_areas = {
-<<<<<<< HEAD
-                6*mm: 0.283*cm**2,   
-                8*mm: 0.503*cm**2,  
-                10*mm: 0.785*cm**2, 
-                12*mm: 1.131*cm**2, 
-                16*mm: 2.011*cm**2, 
-                20*mm: 3.142*cm**2, 
-                25*mm: 4.909*cm**2,
-                32*mm: 8.043*cm**2,
-            }
-    def __init__(self, required_as, beam, rebar_settings):
-            self.required_as = required_as
-            self.beam = beam
-            self.clear_cover = rebar_settings['clear_cover']
-            self.clear_spacing = rebar_settings['clear_spacing']
-            self.stirrup_diameter = rebar_settings['stirrup_diameter']
-            self.bars = self.calculate_rebars()
-
-    def calculate_rebars(self):
-        effective_width = self.beam.width - 2 * (self.clear_cover + self.stirrup_diameter)
-        available_width = effective_width
-=======
                 6*mm: 0.283*cm**2,   #type: ignore
                 8*mm: 0.503*cm**2,  #type: ignore
                 10*mm: 0.785*cm**2, #type: ignore
@@ -56,7 +29,6 @@
 
     def calculate_rebars(self):
         effective_width = self.beam.width - 2 * (self.cc + self.def_stirrup_db)
->>>>>>> 60c2fa6b
         
         best_combination = None
         min_total_area = float('inf')
@@ -79,11 +51,7 @@
                             'num_bars_1': num_bars,
                             'diameter_1': diameter,
                             'total_as': total_as,
-<<<<<<< HEAD
-                            'DCR': total_as / self.required_as,
-=======
                             'DCR': round(self.required_as/total_as,2),
->>>>>>> 60c2fa6b
                             'available_spacing_1': available_spacing
                         }
                     break
@@ -94,39 +62,6 @@
         
         return best_combination
 
-<<<<<<< HEAD
-
-# Test the class and methods
-class BeamSection:
-    def __init__(self, name, concrete, steel, width, height):
-        self.name = name
-        self.concrete = concrete
-        self.steel = steel
-        self.width = width
-        self.height = height
-
-# Example usage:
-beam = BeamSection(
-    name="V20x50",
-    concrete="aci_concrete",
-    steel="steel_rebar",
-    width=18 * cm,
-    height=60 * cm
-)
-rebar_settings = {
-    'clear_cover': 25*mm,       #type: ignore
-    'clear_spacing': 20*mm,     #type: ignore
-    'stirrup_diameter': 6*mm,  #type: ignore
-}
-
-as_nec=5.6*cm**2
-rebar = Rebar(required_as=as_nec, beam=beam, rebar_settings=rebar_settings)
-
-# Call the calculate_rebars method
-best_combination = rebar.calculate_rebars()
-
-print(f"Best combination: {best_combination}")
-=======
 def main():
     concrete=material.create_concrete(name="H30",f_c=30*MPa, design_code="ACI 318-19") # type: ignore
     section = Beam(
@@ -152,5 +87,4 @@
     print(f"Best combination: {best_combination}")
 
 if __name__ == "__main__":
-    main()
->>>>>>> 60c2fa6b
+    main()