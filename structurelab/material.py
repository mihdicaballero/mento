# common/materials.py

from __future__ import annotations
from dataclasses import dataclass, field
import math
import forallpeople
forallpeople.environment('structural',top_level=True)
#Useful extra units
cm = 1e-2*m # type: ignore

@dataclass
class Material:
    name: str

    def get_properties(self):
        return {'name': self.name}
@dataclass
class Concrete(Material):
    f_c: float = field(default=25*MPa) # type: ignore
    design_code: str = field(default="ACI 318-19")
    density: float = 2500*kg/m**3 # type: ignore

    def get_properties(self) -> dict:
        properties = super().get_properties()
        properties['f_c'] = self.f_c
        properties['design_code'] = self.design_code
        properties['density'] = self.density
        return properties
@dataclass
class Concrete_ACI_318_19(Concrete):
    E_c: float = field(init=False)
    f_r: float = field(init=False)
    epsilon_c: float = field(default=0.003, init=False)

    def __post_init__(self):
        self.E_c =  ((self.density / (kg / m**3)) ** 1.5) * 0.043 * math.sqrt(self.f_c / MPa) * MPa # type: ignore
        self.f_r = 0.625*math.sqrt(self.f_c/MPa)*MPa # type: ignore
<<<<<<< HEAD
=======
        self.epsilon_c = 0.003
        self.beta_1=self.__beta_1()
>>>>>>> 901e92a5

    def get_properties(self) -> dict:
        properties = super().get_properties()       
        properties['E_c'] = self.E_c
        properties['f_r'] = self.f_r
        properties['beta_1'] = self.beta_1
        properties['epsilon_c']=self.epsilon_c
        return properties
    
    def __beta_1(self):
        # This is a private method (accesed only by the class constructor)
        if 17 <= self.f_c / MPa <= 28: # type: ignore
            return 0.85
        elif 28 < self.f_c / MPa <= 56: # type: ignore
            return 0.85 - 0.05/7 * (self.f_c / MPa - 20) # type: ignore
        elif 56 < self.f_c / MPa: # type: ignore
            return 0.65
@dataclass
class Concrete_EN_1992(Concrete):
    E_cm: float = field(init=False)  # Secant modulus of elasticity
    f_ck: float = field(init=False) # Characteristic concrete strength
    f_cm: float = field(init=False) # mean compressive strength
    f_ctm: float = field(init=False) # Mean tensile strength

    def __post_init__(self):
        # Calculate E_cm and f_ctm based on f_c and density
        self.f_ck = self.f_c
        self.f_cm = self.f_ck+8*MPa #type:ignore
        self.E_cm = 22000 * (self.f_cm / (10*MPa)) ** (0.3) * MPa # type: ignore       
        self.f_ctm = 0.3 * (self.f_ck / MPa) ** (2/3) * MPa # type: ignore

    def get_properties(self) -> dict:
        properties = super().get_properties()
        properties['E_cm'] = self.E_cm
        properties['f_ctm'] = self.f_ctm
        return properties

    def alpha_cc(self):
        # Example implementation for alpha_cc, as per Eurocode EN 1992-1-1
        return 1.0  # Typically, this value is taken as 1.0 for normal weight concrete

@dataclass
class Concrete_EHE_08(Concrete):
    E_cm: float = field(init=False)  # Secant modulus of elasticity
    f_ck: float = field(init=False) # Characteristic concrete strength
    f_cm: float = field(init=False) # mean compressive strength
    f_ctm: float = field(init=False) # Mean tensile strength
    f_ctm_fl: float = field(init=False) # Mean flexure tensile strength

    def __post_init__(self):
        # Calculate E_cm and f_ctk based on f_c
        # Formulas are based on EHE-08 specifications
        self.f_ck = self.f_c
        self.f_cm = self.f_ck+8*MPa #type:ignore
        self.E_cm = 8500 *(self.f_cm / MPa)**(1/3) * MPa  # type: ignore
        self.f_ctm = 0.3 * (self.f_ck / MPa)**(2/3) * MPa  # type: ignore

    def get_properties(self) -> dict:
        properties = super().get_properties()
        properties['E_cm'] = self.E_cm
        properties['f_ck'] = self.f_ck
        properties['f_cm'] = self.f_cm
        properties['f_ctm'] = self.f_ctm
        return properties

    def alpha_cc(self):
        # Example implementation for alpha_cc as per EHE-08
        return 0.85  # Example value, modify according to EHE-08 standards

# Factory function
def create_concrete(name: str, f_c: float, design_code: str):
    concrete_classes = {
        "ACI 318-19": Concrete_ACI_318_19,
        "EN 1992": Concrete_EN_1992,
        "EHE-08": Concrete_EHE_08,
    }
    if design_code not in concrete_classes:
        raise ValueError(f"Invalid design code: {design_code}")
    return concrete_classes[design_code](name, f_c, design_code)

@dataclass
class Steel(Material):
    f_y: float
    density: float = field(default=7850*kg/m**3) # type: ignore

@dataclass
class SteelBar(Steel):
<<<<<<< HEAD
    E_s: float = field(default=200*MPa) # type: ignore
    epsilon_y: float = field(init=False)

    def __post_init__(self):
        self.epsilon_y = self.f_y / self.E_s
    def get_properties(self) -> dict:
=======
    def __init__(self, name: str, f_y: float=420*MPa): # type: ignore
        super().__init__(name, f_y)
        self.E_s = 200000*MPa # type: ignore
        self.epsilon_y = self.f_y/self.E_s
    def get_properties(self):
>>>>>>> 901e92a5
        properties = super().get_properties()
        properties['E_s'] = self.E_s
        properties['f_y'] = self.f_y
        properties['epsilon_y']=self.epsilon_y
        return properties

@dataclass
class SteelStrand(Steel):
    f_u: float = field(default=1860*MPa) # type: ignore
    E_s: float = field(default=190000*MPa) # type: ignore
    prestress_stress: float = field(default=0)

    def get_properties(self) -> dict:
        properties = super().get_properties()
        properties['E_s'] = self.E_s
        properties['f_y'] = self.f_y
        properties['f_u'] = self.f_u
        return properties

def main():
    # Test cases
    concrete=create_concrete(name="H25",f_c=25*MPa, design_code="EN 1992") # type: ignore
    print(concrete.get_properties())
    print(concrete.E_c,', ',concrete.f_r)
    steelbar = SteelBar(name="ADN 500",f_y=500*MPa) # type: ignore
    print(steelbar.get_properties())
    steelstrand = SteelStrand(name='Y1860',f_y=1700*MPa) # type: ignore
    print(steelstrand.get_properties())

if __name__ == "__main__":
    main()


<|MERGE_RESOLUTION|>--- conflicted
+++ resolved
@@ -35,11 +35,7 @@
     def __post_init__(self):
         self.E_c =  ((self.density / (kg / m**3)) ** 1.5) * 0.043 * math.sqrt(self.f_c / MPa) * MPa # type: ignore
         self.f_r = 0.625*math.sqrt(self.f_c/MPa)*MPa # type: ignore
-<<<<<<< HEAD
-=======
-        self.epsilon_c = 0.003
         self.beta_1=self.__beta_1()
->>>>>>> 901e92a5
 
     def get_properties(self) -> dict:
         properties = super().get_properties()       
@@ -127,20 +123,12 @@
 
 @dataclass
 class SteelBar(Steel):
-<<<<<<< HEAD
-    E_s: float = field(default=200*MPa) # type: ignore
+    E_s: float = field(default=200000*MPa) # type: ignore
     epsilon_y: float = field(init=False)
 
     def __post_init__(self):
         self.epsilon_y = self.f_y / self.E_s
     def get_properties(self) -> dict:
-=======
-    def __init__(self, name: str, f_y: float=420*MPa): # type: ignore
-        super().__init__(name, f_y)
-        self.E_s = 200000*MPa # type: ignore
-        self.epsilon_y = self.f_y/self.E_s
-    def get_properties(self):
->>>>>>> 901e92a5
         properties = super().get_properties()
         properties['E_s'] = self.E_s
         properties['f_y'] = self.f_y
