from dataclasses import dataclass
import forallpeople
forallpeople.environment('structural', top_level=True)
import numpy as np

import material
from settings import Settings




# Definir algunas unidades adicionales útiles
cm = 1e-2 * m  # type: ignore

@dataclass
class Section:
<<<<<<< HEAD
    def __init__(self, name:str, settings=None):
        self.name=name
        self.settings = settings if settings is not None else Settings()
=======
    def __init__(self, name:str):
        self._name=name
        self._settings=Settings()

    def get_name(self):
        return self._name
>>>>>>> 901e92a5


@dataclass
class ConcreteSection(Section):
    def __init__(self, name: str, concrete, steelBar: str):  # type: ignore
        super().__init__(name)
<<<<<<< HEAD
        self.concrete = concrete
        self.steelBar = steelBar
        self.cc = self.settings.get_setting('clear_cover')
=======
        self._concrete = concrete
        self._steelBar = steelBar
        self._cc = self._settings.cc


>>>>>>> 901e92a5

@dataclass
class RectangularConcreteSection(ConcreteSection):
    def __init__(self, name: str, concrete, steelBar: str, width: float, depth: float):
        super().__init__(name, concrete, steelBar)
        self._width = width
        self._depth = depth

    def get_area(self):
        return self._width * self._depth



@dataclass
class Beam(RectangularConcreteSection):
    def __init__(self, name: str, concrete: material.Concrete, steelBar: material.SteelBar, width: float, depth: float):  # type: ignore
        super().__init__(name, concrete, steelBar, width, depth)


    def __determine_maximum_flexural_reinforcement_ratio_ACI_318_19(self):
        # Determination of maximum reinforcement ratio
        concrete_properties=self._concrete.get_properties()
        beta_1=concrete_properties["beta_1"]
        f_c=concrete_properties["f_c"]
        epsilon_c=concrete_properties["epsilon_c"]
        rebar_properties=self._steelBar.get_properties()
        f_y=rebar_properties["f_y"]
        epsilon_y=rebar_properties["epsilon_y"]

        epsilon_min_rebar_ACI_318_19=epsilon_y+epsilon_c # ESTO CHEQUEARLO BIEN, CREO QUE ES ASI, PERO REVISAR

        rho_max=0.85*beta_1*f_c/f_y*(epsilon_c/(epsilon_c+epsilon_min_rebar_ACI_318_19))
        return rho_max


    def __calculate_phi_ACI_318_19(self, epsilon_mas_deformado:float):
        # CREO QUE NO LA USO PARA NADA, PERO OJO, NO SE. 
        rebar_properties=self._steelBar.get_properties()
        concrete_properties=self._concrete.get_properties()
        epsilon_c=concrete_properties["epsilon_c"]
        rebar_properties=self._steelBar.get_properties()
        epsilon_y=rebar_properties["epsilon_y"]


        if epsilon_mas_deformado<=epsilon_y:
            return 0.65
        elif epsilon_mas_deformado<=epsilon_y+epsilon_c:
            return (0.9-0.65)*(epsilon_mas_deformado-epsilon_y)/epsilon_c+0.65
        else:
            return 0.9




    def design_flexure_ACI_318_19(self, M_u:float):
        a_assumed=0.18*self._depth # Partimos de un valor propuesto para la altura del bloque de compresion de Whitney.

        concrete_properties=self._concrete.get_properties()
        f_c=concrete_properties["f_c"]
        rebar_properties=self._steelBar.get_properties()
        f_y=rebar_properties["f_y"]

        tol=0.01
        error=tol*2

        phi_assumed=0.9 # Asumimos que trabaja dominada a traccion (en realidad mas que asumirlo, lo forzamso)
        #while phi_assumed==0.9:
        while(error>=tol):
            A_s_calc=M_u/phi_assumed/(f_y*(0.9*self._depth-a_assumed/2)) # DONDE PUSE 0.9*self._depth en realidad va d, pero no lo tenemos bien el cover aun :(
            a=A_s_calc*f_y/(0.85*f_c*self._width)
            error=abs(a_assumed-a)/a_assumed
            a_assumed=a

        A_s_min=max((0.25*np.sqrt(f_c / MPa)*MPa/f_y*self._depth*self._width/cm**2) , (1.4*MPa/f_y*self._depth*self._width/cm**2))*cm**2# type: ignore

        #ACA HAY QUE HACER ALGO CON LOS SETTINGS PARA QUE POR DEFECTO NO HAGA LO DE REDUCIR CUANTIA MINIMA
        # PORQUE ES MEDIO PELIGROSO, PORQUE AFECTA A LA CAPACIDAD POR CORTE :( A DONINI NO LE GUSTA :(
        # PODEMOS PONER ESO EN LOS SETTINGS :)
        # VERLOOOOOOOOOOOOOOOOOOOOOOOOOOOOOOOOOOOOOOOOOOOOO

        settingMISTERIOSOS= False # ACA VER ESTO DESPUES, ES PARA LO DE LA REDUCCIOn

        if A_s_calc>A_s_min:
            self.__A_s_calculated=A_s_calc
        elif  4*A_s_calc/3 > A_s_min:
            self.__A_s_calculated=A_s_min
        else: 
            if settingMISTERIOSOS:
                self.__A_s_calculated=4*A_s_calc/3
            else:
                self.__A_s_calculated=A_s_min
            
        rho_max=self.__determine_maximum_flexural_reinforcement_ratio_ACI_318_19()
        A_s_max=rho_max*self._depth*self._width
        if self.__A_s_calculated > A_s_max:
            print(f"El armado requerido es mayor al maximo")
        else:
            print(f"PARA EL MOMENTO {M_u}, EL ARMADO DE CALCULO ES {self.__A_s_calculated}")


    '''
    def desgin_flexure():
        if isinstance(self.concrete, concreteACI):
            self.design_flexure_ACI()
        else:
            raise ValueError("Tipo de hormigón no soportado")
    '''

    def check_flexure_ACI_318_19(self):
        max_rho=self.__determine_maximum_flexural_reinforcement_ratio_ACI_318_19()
        print(max_rho)
        pass        



def main():
    # Ejemplo de uso
    concrete=material.create_concrete(name="H30",f_c=30*MPa, design_code="ACI 318-19") # type: ignore
    steelBar=material.SteelBar(name="ADN 420", f_y=420*MPa) # type: ignore
    section = Beam(
        name="V-40x50",
        concrete=concrete,
        steelBar=steelBar,
        width=400 * mm,  # type: ignore
        depth=500 * mm,  # type: ignore
    )

    print(f"Nombre de la sección: {section.get_name()}")
    section.design_flexure_ACI_318_19(500*kN*m)


if __name__ == "__main__":
    main()<|MERGE_RESOLUTION|>--- conflicted
+++ resolved
@@ -14,35 +14,21 @@
 
 @dataclass
 class Section:
-<<<<<<< HEAD
     def __init__(self, name:str, settings=None):
-        self.name=name
-        self.settings = settings if settings is not None else Settings()
-=======
-    def __init__(self, name:str):
         self._name=name
-        self._settings=Settings()
-
+        self._settings = settings if settings is not None else Settings()
+    
     def get_name(self):
         return self._name
->>>>>>> 901e92a5
 
 
 @dataclass
 class ConcreteSection(Section):
     def __init__(self, name: str, concrete, steelBar: str):  # type: ignore
         super().__init__(name)
-<<<<<<< HEAD
         self.concrete = concrete
         self.steelBar = steelBar
         self.cc = self.settings.get_setting('clear_cover')
-=======
-        self._concrete = concrete
-        self._steelBar = steelBar
-        self._cc = self._settings.cc
-
-
->>>>>>> 901e92a5
 
 @dataclass
 class RectangularConcreteSection(ConcreteSection):
