import sys
import os

# Add the project root to PYTHONPATH
sys.path.append(os.path.abspath(os.path.join(os.path.dirname(__file__), '..')))

from dataclasses import dataclass
import forallpeople
forallpeople.environment('structural', top_level=True)

from structurelab.settings import Settings


@dataclass
class Section:
    def __init__(self, name:str, settings=None):
        self._name=name
        self._settings = settings if settings is not None else Settings()
    
    def get_name(self):
        return self._name
<<<<<<< HEAD
    
    def get_settings(self):
        """Returns the current settings."""
        return self._settings.settings
    
    def update_settings(self, new_settings: dict):
        """Updates settings with new values."""
        self._settings.update(new_settings)
=======


@dataclass
class ConcreteSection(Section):
    def __init__(self, name: str, concrete, steelBar: str):  # type: ignore
        super().__init__(name)
        self.concrete = concrete
        self.steelBar = steelBar
        self.cc = self._settings.get_setting('clear_cover')

@dataclass
class RectangularConcreteSection(ConcreteSection):
    def __init__(self, name: str, concrete, steelBar: str, width: float, depth: float):
        super().__init__(name, concrete, steelBar)
        self._width = width
        self._depth = depth

    def get_area(self):
        return self._width * self._depth



@dataclass
class Beam(RectangularConcreteSection):
    def __init__(self, name: str, concrete: material.Concrete, steelBar: material.SteelBar, width: float, depth: float):  # type: ignore
        super().__init__(name, concrete, steelBar, width, depth)


    def __determine_maximum_flexural_reinforcement_ratio_ACI_318_19(self):
        # Determination of maximum reinforcement ratio
        concrete_properties=self.concrete.get_properties()
        beta_1=concrete_properties["beta_1"]
        f_c=concrete_properties["f_c"]
        epsilon_c=concrete_properties["epsilon_c"]
        rebar_properties=self.steelBar.get_properties()
        f_y=rebar_properties["f_y"]
        epsilon_ty=rebar_properties["epsilon_ty"]

        epsilon_min_rebar_ACI_318_19=epsilon_ty+0.003 # Limit for tension controled sections (Table 21.2.2 Page 393)

        rho_max=0.85*beta_1*f_c/f_y*(epsilon_c/(epsilon_c+epsilon_min_rebar_ACI_318_19))
        return rho_max


    def __calculate_phi_ACI_318_19(self, epsilon_mas_deformado:float):
        # CREO QUE NO LA USO PARA NADA, PERO OJO, NO SE. 
        rebar_properties=self._steelBar.get_properties()
        concrete_properties=self._concrete.get_properties()
        epsilon_c=concrete_properties["epsilon_c"]
        rebar_properties=self._steelBar.get_properties()
        epsilon_y=rebar_properties["epsilon_y"]


        if epsilon_mas_deformado<=epsilon_y:
            return 0.65
        elif epsilon_mas_deformado<=epsilon_y+epsilon_c:
            return (0.9-0.65)*(epsilon_mas_deformado-epsilon_y)/epsilon_c+0.65
        else:
            return 0.9




    def design_flexure_ACI_318_19_deprecated(self, M_u:float):
        # This method was based on iterative approach and is deprecated, now we solve the quadratic equation
        a_assumed=0.08*self._depth # Adopted value to be confirmed

        concrete_properties=self.concrete.get_properties()
        f_c=concrete_properties["f_c"]
        rebar_properties=self.steelBar.get_properties()
        f_y=rebar_properties["f_y"]

        tol=0.001
        error=tol*2

        phi_assumed=0.9 # Asumimos que trabaja dominada a traccion (en realidad mas que asumirlo, lo forzamso)
        #while phi_assumed==0.9:
        while(error>=tol):
            A_s_calc=M_u/phi_assumed/(f_y*(0.9*self._depth-a_assumed/2)) # DONDE PUSE 0.9*self._depth en realidad va d, pero no lo tenemos bien el cover aun :(
            a=A_s_calc*f_y/(0.85*f_c*self._width)
            error=abs(a_assumed-a)/a_assumed
            a_assumed=a

        A_s_min=max((0.25*np.sqrt(f_c / MPa)*MPa/f_y*self._depth*self._width/cm**2) , (1.4*MPa/f_y*self._depth*self._width/cm**2))*cm**2# type: ignore

        #ACA HAY QUE HACER ALGO CON LOS SETTINGS PARA QUE POR DEFECTO NO HAGA LO DE REDUCIR CUANTIA MINIMA
        # PORQUE ES MEDIO PELIGROSO, PORQUE AFECTA A LA CAPACIDAD POR CORTE :( A DONINI NO LE GUSTA :(
        # PODEMOS PONER ESO EN LOS SETTINGS :)
        # VERLOOOOOOOOOOOOOOOOOOOOOOOOOOOOOOOOOOOOOOOOOOOOO

        settingMISTERIOSOS= False # ACA VER ESTO DESPUES, ES PARA LO DE LA REDUCCIOn

        if A_s_calc>A_s_min:
            self.__A_s_calculated=A_s_calc
        elif  4*A_s_calc/3 > A_s_min:
            self.__A_s_calculated=A_s_min
        else: 
            if settingMISTERIOSOS:
                self.__A_s_calculated=4*A_s_calc/3
            else:
                self.__A_s_calculated=A_s_min
            
        rho_max=self.__determine_maximum_flexural_reinforcement_ratio_ACI_318_19()
        A_s_max=rho_max*self._depth*self._width
        if self.__A_s_calculated > A_s_max:
            print(f"El armado requerido es mayor al maximo")
        else:
            print(f"PARA EL MOMENTO {M_u}, EL ARMADO DE CALCULO ES {self.__A_s_calculated}")


    def design_flexure_ACI_318_19(self, M_u:float):
        phi=0.9 # ACI 318 2019 Indicates that beams must work dominated by tension
        concrete_properties=self.concrete.get_properties()
        f_c=concrete_properties["f_c"]
        rebar_properties=self.steelBar.get_properties()
        f_y=rebar_properties["f_y"]
        d=0.9*self._depth # Asumption
        A=-phi*f_y**2/(1.7*f_c*self._width)
        B=phi*f_y*d
        C=-M_u
        A_s_calc=(-B+np.sqrt(B**2 - 4*A*C))/(2*A)

        A_s_min=max((0.25*np.sqrt(f_c / MPa)*MPa/f_y*self._depth*self._width/cm**2) , (1.4*MPa/f_y*self._depth*self._width/cm**2))*cm**2# type: ignore

        settingMISTERIOSOS= False # ACA VER ESTO DESPUES, ES PARA LO DE LA REDUCCIOn

        if A_s_calc>A_s_min:
            self.__A_s_calculated=A_s_calc
        elif  4*A_s_calc/3 > A_s_min:
            self.__A_s_calculated=A_s_min
        else: 
            if settingMISTERIOSOS:
                self.__A_s_calculated=4*A_s_calc/3
            else:
                self.__A_s_calculated=A_s_min
            
        rho_max=self.__determine_maximum_flexural_reinforcement_ratio_ACI_318_19()
        A_s_max=rho_max*self._depth*self._width
        if self.__A_s_calculated > A_s_max:
            print(f"El armado requerido es mayor al maximo")
        else:
            print(f"PARA EL MOMENTO {M_u}, EL ARMADO DE CALCULO ES {self.__A_s_calculated}")






    '''
    def desgin_flexure():
        if isinstance(self.concrete, concreteACI):
            self.design_flexure_ACI()
        else:
            raise ValueError("Tipo de hormigón no soportado")
    '''

    def check_flexure_ACI_318_19(self):
        max_rho=self.__determine_maximum_flexural_reinforcement_ratio_ACI_318_19()
        print(max_rho)
        
        pass        



def main():
    # Ejemplo de uso
    concrete=material.create_concrete(name="H30",f_c=30*MPa, design_code="ACI 318-19") # type: ignore
    steelBar=material.SteelBar(name="ADN 420", f_y=420*MPa) # type: ignore
    section = Beam(
        name="V-40x50",
        concrete=concrete,
        steelBar=steelBar,
        width=400 * mm,  # type: ignore
        depth=500 * mm,  # type: ignore
    )

    print(f"Nombre de la sección: {section.get_name()}")
    section.design_flexure_ACI_318_19(500*kN*m)  # type: ignore
    section.design_flexure_ACI_318_19_deprecated(500*kN*m)  # type: ignore

if __name__ == "__main__":
    main()
>>>>>>> ccdad6b2
<|MERGE_RESOLUTION|>--- conflicted
+++ resolved
@@ -19,7 +19,6 @@
     
     def get_name(self):
         return self._name
-<<<<<<< HEAD
     
     def get_settings(self):
         """Returns the current settings."""
@@ -28,187 +27,6 @@
     def update_settings(self, new_settings: dict):
         """Updates settings with new values."""
         self._settings.update(new_settings)
-=======
-
-
-@dataclass
-class ConcreteSection(Section):
-    def __init__(self, name: str, concrete, steelBar: str):  # type: ignore
-        super().__init__(name)
-        self.concrete = concrete
-        self.steelBar = steelBar
-        self.cc = self._settings.get_setting('clear_cover')
-
-@dataclass
-class RectangularConcreteSection(ConcreteSection):
-    def __init__(self, name: str, concrete, steelBar: str, width: float, depth: float):
-        super().__init__(name, concrete, steelBar)
-        self._width = width
-        self._depth = depth
-
-    def get_area(self):
-        return self._width * self._depth
-
-
-
-@dataclass
-class Beam(RectangularConcreteSection):
-    def __init__(self, name: str, concrete: material.Concrete, steelBar: material.SteelBar, width: float, depth: float):  # type: ignore
-        super().__init__(name, concrete, steelBar, width, depth)
-
-
-    def __determine_maximum_flexural_reinforcement_ratio_ACI_318_19(self):
-        # Determination of maximum reinforcement ratio
-        concrete_properties=self.concrete.get_properties()
-        beta_1=concrete_properties["beta_1"]
-        f_c=concrete_properties["f_c"]
-        epsilon_c=concrete_properties["epsilon_c"]
-        rebar_properties=self.steelBar.get_properties()
-        f_y=rebar_properties["f_y"]
-        epsilon_ty=rebar_properties["epsilon_ty"]
-
-        epsilon_min_rebar_ACI_318_19=epsilon_ty+0.003 # Limit for tension controled sections (Table 21.2.2 Page 393)
-
-        rho_max=0.85*beta_1*f_c/f_y*(epsilon_c/(epsilon_c+epsilon_min_rebar_ACI_318_19))
-        return rho_max
-
-
-    def __calculate_phi_ACI_318_19(self, epsilon_mas_deformado:float):
-        # CREO QUE NO LA USO PARA NADA, PERO OJO, NO SE. 
-        rebar_properties=self._steelBar.get_properties()
-        concrete_properties=self._concrete.get_properties()
-        epsilon_c=concrete_properties["epsilon_c"]
-        rebar_properties=self._steelBar.get_properties()
-        epsilon_y=rebar_properties["epsilon_y"]
-
-
-        if epsilon_mas_deformado<=epsilon_y:
-            return 0.65
-        elif epsilon_mas_deformado<=epsilon_y+epsilon_c:
-            return (0.9-0.65)*(epsilon_mas_deformado-epsilon_y)/epsilon_c+0.65
-        else:
-            return 0.9
-
-
-
-
-    def design_flexure_ACI_318_19_deprecated(self, M_u:float):
-        # This method was based on iterative approach and is deprecated, now we solve the quadratic equation
-        a_assumed=0.08*self._depth # Adopted value to be confirmed
-
-        concrete_properties=self.concrete.get_properties()
-        f_c=concrete_properties["f_c"]
-        rebar_properties=self.steelBar.get_properties()
-        f_y=rebar_properties["f_y"]
-
-        tol=0.001
-        error=tol*2
-
-        phi_assumed=0.9 # Asumimos que trabaja dominada a traccion (en realidad mas que asumirlo, lo forzamso)
-        #while phi_assumed==0.9:
-        while(error>=tol):
-            A_s_calc=M_u/phi_assumed/(f_y*(0.9*self._depth-a_assumed/2)) # DONDE PUSE 0.9*self._depth en realidad va d, pero no lo tenemos bien el cover aun :(
-            a=A_s_calc*f_y/(0.85*f_c*self._width)
-            error=abs(a_assumed-a)/a_assumed
-            a_assumed=a
-
-        A_s_min=max((0.25*np.sqrt(f_c / MPa)*MPa/f_y*self._depth*self._width/cm**2) , (1.4*MPa/f_y*self._depth*self._width/cm**2))*cm**2# type: ignore
-
-        #ACA HAY QUE HACER ALGO CON LOS SETTINGS PARA QUE POR DEFECTO NO HAGA LO DE REDUCIR CUANTIA MINIMA
-        # PORQUE ES MEDIO PELIGROSO, PORQUE AFECTA A LA CAPACIDAD POR CORTE :( A DONINI NO LE GUSTA :(
-        # PODEMOS PONER ESO EN LOS SETTINGS :)
-        # VERLOOOOOOOOOOOOOOOOOOOOOOOOOOOOOOOOOOOOOOOOOOOOO
-
-        settingMISTERIOSOS= False # ACA VER ESTO DESPUES, ES PARA LO DE LA REDUCCIOn
-
-        if A_s_calc>A_s_min:
-            self.__A_s_calculated=A_s_calc
-        elif  4*A_s_calc/3 > A_s_min:
-            self.__A_s_calculated=A_s_min
-        else: 
-            if settingMISTERIOSOS:
-                self.__A_s_calculated=4*A_s_calc/3
-            else:
-                self.__A_s_calculated=A_s_min
-            
-        rho_max=self.__determine_maximum_flexural_reinforcement_ratio_ACI_318_19()
-        A_s_max=rho_max*self._depth*self._width
-        if self.__A_s_calculated > A_s_max:
-            print(f"El armado requerido es mayor al maximo")
-        else:
-            print(f"PARA EL MOMENTO {M_u}, EL ARMADO DE CALCULO ES {self.__A_s_calculated}")
-
-
-    def design_flexure_ACI_318_19(self, M_u:float):
-        phi=0.9 # ACI 318 2019 Indicates that beams must work dominated by tension
-        concrete_properties=self.concrete.get_properties()
-        f_c=concrete_properties["f_c"]
-        rebar_properties=self.steelBar.get_properties()
-        f_y=rebar_properties["f_y"]
-        d=0.9*self._depth # Asumption
-        A=-phi*f_y**2/(1.7*f_c*self._width)
-        B=phi*f_y*d
-        C=-M_u
-        A_s_calc=(-B+np.sqrt(B**2 - 4*A*C))/(2*A)
-
-        A_s_min=max((0.25*np.sqrt(f_c / MPa)*MPa/f_y*self._depth*self._width/cm**2) , (1.4*MPa/f_y*self._depth*self._width/cm**2))*cm**2# type: ignore
-
-        settingMISTERIOSOS= False # ACA VER ESTO DESPUES, ES PARA LO DE LA REDUCCIOn
-
-        if A_s_calc>A_s_min:
-            self.__A_s_calculated=A_s_calc
-        elif  4*A_s_calc/3 > A_s_min:
-            self.__A_s_calculated=A_s_min
-        else: 
-            if settingMISTERIOSOS:
-                self.__A_s_calculated=4*A_s_calc/3
-            else:
-                self.__A_s_calculated=A_s_min
-            
-        rho_max=self.__determine_maximum_flexural_reinforcement_ratio_ACI_318_19()
-        A_s_max=rho_max*self._depth*self._width
-        if self.__A_s_calculated > A_s_max:
-            print(f"El armado requerido es mayor al maximo")
-        else:
-            print(f"PARA EL MOMENTO {M_u}, EL ARMADO DE CALCULO ES {self.__A_s_calculated}")
-
-
-
-
-
-
-    '''
-    def desgin_flexure():
-        if isinstance(self.concrete, concreteACI):
-            self.design_flexure_ACI()
-        else:
-            raise ValueError("Tipo de hormigón no soportado")
-    '''
-
-    def check_flexure_ACI_318_19(self):
-        max_rho=self.__determine_maximum_flexural_reinforcement_ratio_ACI_318_19()
-        print(max_rho)
         
-        pass        
-
-
-
-def main():
-    # Ejemplo de uso
-    concrete=material.create_concrete(name="H30",f_c=30*MPa, design_code="ACI 318-19") # type: ignore
-    steelBar=material.SteelBar(name="ADN 420", f_y=420*MPa) # type: ignore
-    section = Beam(
-        name="V-40x50",
-        concrete=concrete,
-        steelBar=steelBar,
-        width=400 * mm,  # type: ignore
-        depth=500 * mm,  # type: ignore
-    )
-
-    print(f"Nombre de la sección: {section.get_name()}")
-    section.design_flexure_ACI_318_19(500*kN*m)  # type: ignore
-    section.design_flexure_ACI_318_19_deprecated(500*kN*m)  # type: ignore
-
 if __name__ == "__main__":
     main()
->>>>>>> ccdad6b2
