import pytest
<<<<<<< HEAD
from mento.node import Node
from mento.forces import Forces
from mento.material import Concrete_ACI_318_19, SteelBar
from mento.beam import RectangularBeam
from mento.units import psi, kN, kNm, inch


@pytest.fixture
def basic_section() -> RectangularBeam:
    concrete = Concrete_ACI_318_19(name="fc 4000", f_c=4000 * psi)
    steel = SteelBar(name="fy 60000", f_y=60000 * psi)
    return RectangularBeam(
        label="Test Beam",
        concrete=concrete,
        steel_bar=steel,
        width=12 * inch,
        height=24 * inch,
    )


@pytest.fixture
def basic_force() -> Forces:
    return Forces(label="Test Force", V_z=40 * kN, M_y=400 * kNm)


def test_node_initialization(
    basic_section: RectangularBeam, basic_force: Forces
) -> None:
    """Test that a Node can be initialized with a section and forces"""
    node = Node(section=basic_section, forces=basic_force)

    assert node.id == 1  # First node should have ID 1
    assert node.section == basic_section
    assert len(node.get_forces_list()) == 1
    assert node.get_forces_list()[0] == basic_force


def test_node_with_multiple_forces(
    basic_section: RectangularBeam, basic_force: Forces
) -> None:
    """Test that a Node can be initialized with multiple forces"""
    force2 = Forces(label="Test Force 2", V_z=50 * kN, M_y=500 * kNm)
    node = Node(section=basic_section, forces=[basic_force, force2])

    assert len(node.get_forces_list()) == 2
    assert node.get_forces_list()[0] == basic_force
    assert node.get_forces_list()[1] == force2


def test_add_forces(basic_section: RectangularBeam, basic_force: Forces) -> None:
    """Test that forces can be added to a Node after initialization"""
    node = Node(section=basic_section, forces=basic_force)
    force2 = Forces(label="Test Force 2", V_z=50 * kN, M_y=500 * kNm)

    node.add_forces(force2)
    assert len(node.get_forces_list()) == 2
    assert node.get_forces_list()[1] == force2


def test_add_multiple_forces(
    basic_section: RectangularBeam, basic_force: Forces
) -> None:
    """Test that multiple forces can be added at once"""
    node = Node(section=basic_section, forces=basic_force)
    force2 = Forces(label="Test Force 2", V_z=50 * kN, M_y=500 * kNm)
    force3 = Forces(label="Test Force 3", V_z=60 * kN, M_y=600 * kNm)

    node.add_forces([force2, force3])
    assert len(node.get_forces_list()) == 3
    assert node.get_forces_list()[1] == force2
    assert node.get_forces_list()[2] == force3


def test_clear_forces(basic_section: RectangularBeam, basic_force: Forces) -> None:
    """Test that forces can be cleared from a Node"""
    node = Node(section=basic_section, forces=basic_force)
    assert len(node.get_forces_list()) == 1

    node.clear_forces()
    assert len(node.get_forces_list()) == 0


def test_node_id_increment(basic_section: RectangularBeam, basic_force: Forces) -> None:
    """Test that Node IDs increment correctly"""
    node1 = Node(section=basic_section, forces=basic_force)
    node2 = Node(section=basic_section, forces=basic_force)
    node3 = Node(section=basic_section, forces=basic_force)

    assert node1.id == 6
    assert node2.id == 7
    assert node3.id == 8


def test_repr_method(basic_section: RectangularBeam, basic_force: Forces) -> None:
    """Test the string representation of a Node"""
    node = Node(section=basic_section, forces=basic_force)
    repr_str = repr(node)

    assert f"Node ID: {node.id}" in repr_str
    assert "Test Beam" in repr_str  # From section label
    assert "Test Force" in repr_str  # From force label


def test_section_node_reference(
    basic_section: RectangularBeam, basic_force: Forces
) -> None:
    """Test that the Node is properly referenced in its Section"""
    node = Node(section=basic_section, forces=basic_force)
    assert basic_section.node == node
=======
import pandas as pd
from unittest.mock import (
    MagicMock,
    call,
)  # Import MagicMock and call for robust mocking
from typing import List, Generator

from mento.section import Section  # Assuming Section is correctly imported
from mento.forces import Forces  # Assuming Forces is correctly imported
from mento.node import Node
from mento.units import kN, m  # For creating sample Forces


# --- Fixtures ---


@pytest.fixture
def mock_section() -> MagicMock:
    """
    A mock Section object to pass to Node.
    Its methods will be mocked to track calls.
    We also mock `node` attribute, `label`, and `results` property.
    """
    mock_sec = MagicMock(
        spec=Section
    )  # spec=Section ensures mock has Section's attributes/methods
    mock_sec.node = None  # Node will set this
    mock_sec.label = "TestSection"  # For __repr__ test
    mock_sec.results = MagicMock()  # Mock the property itself
    mock_sec.check_flexure.return_value = pd.DataFrame({"Result": ["Flexure Check OK"]})
    mock_sec.design_flexure.return_value = pd.DataFrame(
        {"Result": ["Flexure Design Done"]}
    )
    mock_sec.check_shear.return_value = pd.DataFrame({"Result": ["Shear Check OK"]})
    mock_sec.design_shear.return_value = pd.DataFrame({"Result": ["Shear Design Done"]})
    mock_sec.shear_results_detailed.return_value = None  # Assuming no specific return
    mock_sec.shear_results_detailed_doc.return_value = None
    mock_sec.flexure_results_detailed.return_value = None
    mock_sec.flexure_results_detailed_doc.return_value = None
    return mock_sec


@pytest.fixture
def sample_force_single() -> Forces:
    """A single sample Forces object."""
    return Forces(N_x=100 * kN, V_z=10 * kN, M_y=20 * kN * m)


@pytest.fixture
def sample_forces_list() -> List[Forces]:
    """A list of sample Forces objects."""
    return [
        Forces(N_x=50 * kN, V_z=5 * kN, M_y=10 * kN * m),
        Forces(N_x=75 * kN, V_z=8 * kN, M_y=15 * kN * m),
    ]


@pytest.fixture(autouse=True)
def reset_node_id_counter() -> Generator[None, None, None]:
    """Fixture to reset the Node._last_id counter before each test."""
    original_last_id = Node._last_id
    Node._last_id = 0
    yield  # Allow the test to run
    Node._last_id = (
        original_last_id  # Restore original state if needed, though not critical here
    )


# --- Tests for Initialization ---


def test_node_initialization_with_single_force(
    mock_section: MagicMock, sample_force_single: Forces
) -> None:
    """Test Node initialization with a single Forces object."""
    node = Node(mock_section, sample_force_single)
    assert node.section is mock_section
    assert node.forces == [sample_force_single]
    assert node.section.node is node  # Check if section.node is set to this node


def test_node_initialization_with_list_of_forces(
    mock_section: MagicMock, sample_forces_list: List[Forces]
) -> None:
    """Test Node initialization with a list of Forces objects."""
    node = Node(mock_section, sample_forces_list)
    assert node.section is mock_section
    assert node.forces == sample_forces_list
    assert node.section.node is node


def test_node_initialization_invalid_section_type(sample_force_single: Forces) -> None:
    """Test Node initialization with an invalid section type."""
    with pytest.raises(TypeError, match="section must be an instance of Section"):
        Node("not a section", sample_force_single)  # type: ignore


def test_node_initialization_invalid_forces_type(mock_section: MagicMock) -> None:
    """Test Node initialization with an invalid forces type."""
    with pytest.raises(
        TypeError, match="forces must be an instance of Forces or a list of Forces"
    ):
        Node(mock_section, "not a force")  # type: ignore

    with pytest.raises(
        TypeError, match="forces must be an instance of Forces or a list of Forces"
    ):
        Node(mock_section, [Forces(N_x=1 * kN), "not a force"])  # type: ignore


# --- Tests for ID Management ---


def test_node_id_increment(
    mock_section: MagicMock, sample_force_single: Forces
) -> None:
    """Test that Node IDs increment correctly."""
    node1 = Node(mock_section, sample_force_single)
    node2 = Node(mock_section, sample_force_single)  # Create another node

    assert node1.id == 1
    assert node2.id == 2
    assert Node._last_id == 2  # Check the class counter


def test_node_id_read_only(
    mock_section: MagicMock, sample_force_single: Forces
) -> None:
    """Test that the 'id' property is read-only."""
    node = Node(mock_section, sample_force_single)
    with pytest.raises(AttributeError):
        node.id = 999  # type: ignore [misc]


# --- Tests for Force Management ---


def test_add_single_force(mock_section: MagicMock, sample_force_single: Forces) -> None:
    """Test adding a single force to the node."""
    node = Node(mock_section, [])  # Initialize with empty forces
    node.add_forces(sample_force_single)
    assert node.forces == [sample_force_single]


def test_add_list_of_forces(
    mock_section: MagicMock, sample_forces_list: List[Forces]
) -> None:
    """Test adding a list of forces to the node."""
    node = Node(mock_section, Forces(N_x=10 * kN))  # Start with one force
    node.add_forces(sample_forces_list)
    assert len(node.forces) == 1 + len(sample_forces_list)
    assert node.forces[1:] == sample_forces_list


def test_add_forces_invalid_type(mock_section: MagicMock) -> None:
    """Test adding forces with invalid type."""
    node = Node(mock_section, [])
    with pytest.raises(
        TypeError, match="forces must be an instance of Forces or a list of Forces"
    ):
        node.add_forces("invalid_force")  # type: ignore

    with pytest.raises(
        TypeError, match="forces must be an instance of Forces or a list of Forces"
    ):
        node.add_forces([Forces(N_x=1 * kN), "invalid"])  # type: ignore


def test_get_forces_list(
    mock_section: MagicMock, sample_forces_list: List[Forces]
) -> None:
    """Test getting the list of forces."""
    node = Node(mock_section, sample_forces_list)
    retrieved_forces = node.get_forces_list()
    assert retrieved_forces == sample_forces_list
    assert retrieved_forces is node.forces  # Should return the actual list, not a copy


def test_clear_forces(
    mock_section: MagicMock, sample_forces_list: List[Forces]
) -> None:
    """Test clearing all forces from the node."""
    node = Node(mock_section, sample_forces_list)
    assert len(node.forces) > 0
    node.clear_forces()
    assert node.forces == []


# --- Tests for Delegation to Section Methods ---


def test_check_flexure_delegation(
    mock_section: MagicMock, sample_forces_list: List[Forces]
) -> None:
    """Test that check_flexure calls section.check_flexure with correct forces."""
    node = Node(mock_section, sample_forces_list)
    result_df = node.check_flexure()
    mock_section.check_flexure.assert_called_once_with(sample_forces_list)
    assert isinstance(result_df, pd.DataFrame)
    assert result_df.equals(pd.DataFrame({"Result": ["Flexure Check OK"]}))


def test_design_flexure_delegation(
    mock_section: MagicMock, sample_forces_list: List[Forces]
) -> None:
    """Test that design_flexure calls section.design_flexure with correct forces."""
    node = Node(mock_section, sample_forces_list)
    result_df = node.design_flexure()
    mock_section.design_flexure.assert_called_once_with(sample_forces_list)
    assert isinstance(result_df, pd.DataFrame)
    assert result_df.equals(pd.DataFrame({"Result": ["Flexure Design Done"]}))


def test_check_shear_delegation(
    mock_section: MagicMock, sample_forces_list: List[Forces]
) -> None:
    """Test that check_shear calls section.check_shear with correct forces."""
    node = Node(mock_section, sample_forces_list)
    result_df = node.check_shear()
    mock_section.check_shear.assert_called_once_with(sample_forces_list)
    assert isinstance(result_df, pd.DataFrame)
    assert result_df.equals(pd.DataFrame({"Result": ["Shear Check OK"]}))


def test_design_shear_delegation(
    mock_section: MagicMock, sample_forces_list: List[Forces]
) -> None:
    """Test that design_shear calls section.design_shear with correct forces."""
    node = Node(mock_section, sample_forces_list)
    result_df = node.design_shear()
    mock_section.design_shear.assert_called_once_with(sample_forces_list)
    assert isinstance(result_df, pd.DataFrame)
    assert result_df.equals(pd.DataFrame({"Result": ["Shear Design Done"]}))


def test_shear_results_detailed_delegation(
    mock_section: MagicMock, sample_force_single: Forces
) -> None:
    """Test shear_results_detailed calls section.shear_results_detailed with correct force."""
    node = Node(mock_section, [sample_force_single])
    node.shear_results_detailed(sample_force_single)
    mock_section.shear_results_detailed.assert_called_once_with(sample_force_single)
    # Also test with None
    node.shear_results_detailed(None)
    mock_section.shear_results_detailed.assert_has_calls(
        [call(sample_force_single), call(None)]
    )


def test_shear_results_detailed_doc_delegation(
    mock_section: MagicMock, sample_forces_list: List[Forces]
) -> None:
    """Test shear_results_detailed_doc calls section.shear_results_detailed_doc."""
    node = Node(mock_section, sample_forces_list)
    node.shear_results_detailed_doc()
    mock_section.shear_results_detailed_doc.assert_called_once_with(
        None
    )  # Default to None


def test_flexure_results_detailed_delegation(
    mock_section: MagicMock, sample_force_single: Forces
) -> None:
    """Test flexure_results_detailed calls section.flexure_results_detailed."""
    node = Node(mock_section, [sample_force_single])
    node.flexure_results_detailed(sample_force_single)
    mock_section.flexure_results_detailed.assert_called_once_with(sample_force_single)


def test_flexure_results_detailed_doc_delegation(
    mock_section: MagicMock, sample_forces_list: List[Forces]
) -> None:
    """Test flexure_results_detailed_doc calls section.flexure_results_detailed_doc."""
    node = Node(mock_section, sample_forces_list)
    node.flexure_results_detailed_doc()
    mock_section.flexure_results_detailed_doc.assert_called_once_with(None)


# --- Tests for __repr__ ---


def test_node_repr_with_forces(
    mock_section: MagicMock, sample_force_single: Forces
) -> None:
    """Test the __repr__ method when forces are present."""
    node = Node(mock_section, sample_force_single)
    expected_repr_part1 = (
        f"Node ID: {node.id} - Section label: {mock_section.label}\nForces Applied:\n"
    )
    # Assuming sample_force_single.__str__ or __repr__ returns a sensible string
    expected_repr_part2 = f" - {str(sample_force_single)}"
    assert expected_repr_part1 in repr(node)
    assert expected_repr_part2 in repr(node)


def test_node_repr_without_forces(mock_section: MagicMock) -> None:
    """Test the __repr__ method when no forces are present."""
    node = Node(mock_section, [])
    expected_repr = f"Node ID: {node.id} - Section label: {mock_section.label}\nForces Applied:No forces applied"
    assert repr(node) == expected_repr
>>>>>>> b2329ed0
<|MERGE_RESOLUTION|>--- conflicted
+++ resolved
@@ -1,115 +1,4 @@
 import pytest
-<<<<<<< HEAD
-from mento.node import Node
-from mento.forces import Forces
-from mento.material import Concrete_ACI_318_19, SteelBar
-from mento.beam import RectangularBeam
-from mento.units import psi, kN, kNm, inch
-
-
-@pytest.fixture
-def basic_section() -> RectangularBeam:
-    concrete = Concrete_ACI_318_19(name="fc 4000", f_c=4000 * psi)
-    steel = SteelBar(name="fy 60000", f_y=60000 * psi)
-    return RectangularBeam(
-        label="Test Beam",
-        concrete=concrete,
-        steel_bar=steel,
-        width=12 * inch,
-        height=24 * inch,
-    )
-
-
-@pytest.fixture
-def basic_force() -> Forces:
-    return Forces(label="Test Force", V_z=40 * kN, M_y=400 * kNm)
-
-
-def test_node_initialization(
-    basic_section: RectangularBeam, basic_force: Forces
-) -> None:
-    """Test that a Node can be initialized with a section and forces"""
-    node = Node(section=basic_section, forces=basic_force)
-
-    assert node.id == 1  # First node should have ID 1
-    assert node.section == basic_section
-    assert len(node.get_forces_list()) == 1
-    assert node.get_forces_list()[0] == basic_force
-
-
-def test_node_with_multiple_forces(
-    basic_section: RectangularBeam, basic_force: Forces
-) -> None:
-    """Test that a Node can be initialized with multiple forces"""
-    force2 = Forces(label="Test Force 2", V_z=50 * kN, M_y=500 * kNm)
-    node = Node(section=basic_section, forces=[basic_force, force2])
-
-    assert len(node.get_forces_list()) == 2
-    assert node.get_forces_list()[0] == basic_force
-    assert node.get_forces_list()[1] == force2
-
-
-def test_add_forces(basic_section: RectangularBeam, basic_force: Forces) -> None:
-    """Test that forces can be added to a Node after initialization"""
-    node = Node(section=basic_section, forces=basic_force)
-    force2 = Forces(label="Test Force 2", V_z=50 * kN, M_y=500 * kNm)
-
-    node.add_forces(force2)
-    assert len(node.get_forces_list()) == 2
-    assert node.get_forces_list()[1] == force2
-
-
-def test_add_multiple_forces(
-    basic_section: RectangularBeam, basic_force: Forces
-) -> None:
-    """Test that multiple forces can be added at once"""
-    node = Node(section=basic_section, forces=basic_force)
-    force2 = Forces(label="Test Force 2", V_z=50 * kN, M_y=500 * kNm)
-    force3 = Forces(label="Test Force 3", V_z=60 * kN, M_y=600 * kNm)
-
-    node.add_forces([force2, force3])
-    assert len(node.get_forces_list()) == 3
-    assert node.get_forces_list()[1] == force2
-    assert node.get_forces_list()[2] == force3
-
-
-def test_clear_forces(basic_section: RectangularBeam, basic_force: Forces) -> None:
-    """Test that forces can be cleared from a Node"""
-    node = Node(section=basic_section, forces=basic_force)
-    assert len(node.get_forces_list()) == 1
-
-    node.clear_forces()
-    assert len(node.get_forces_list()) == 0
-
-
-def test_node_id_increment(basic_section: RectangularBeam, basic_force: Forces) -> None:
-    """Test that Node IDs increment correctly"""
-    node1 = Node(section=basic_section, forces=basic_force)
-    node2 = Node(section=basic_section, forces=basic_force)
-    node3 = Node(section=basic_section, forces=basic_force)
-
-    assert node1.id == 6
-    assert node2.id == 7
-    assert node3.id == 8
-
-
-def test_repr_method(basic_section: RectangularBeam, basic_force: Forces) -> None:
-    """Test the string representation of a Node"""
-    node = Node(section=basic_section, forces=basic_force)
-    repr_str = repr(node)
-
-    assert f"Node ID: {node.id}" in repr_str
-    assert "Test Beam" in repr_str  # From section label
-    assert "Test Force" in repr_str  # From force label
-
-
-def test_section_node_reference(
-    basic_section: RectangularBeam, basic_force: Forces
-) -> None:
-    """Test that the Node is properly referenced in its Section"""
-    node = Node(section=basic_section, forces=basic_force)
-    assert basic_section.node == node
-=======
 import pandas as pd
 from unittest.mock import (
     MagicMock,
@@ -409,5 +298,4 @@
     """Test the __repr__ method when no forces are present."""
     node = Node(mock_section, [])
     expected_repr = f"Node ID: {node.id} - Section label: {mock_section.label}\nForces Applied:No forces applied"
-    assert repr(node) == expected_repr
->>>>>>> b2329ed0
+    assert repr(node) == expected_repr