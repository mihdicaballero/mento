--- conflicted
+++ resolved
@@ -6,16 +6,6 @@
 from mento.settings import Settings  # Replace 'your_module' with the actual module name
 from mento.material import Concrete
 
-<<<<<<< HEAD
-def test_default_settings() -> None:
-    settings = Settings()
-    assert settings.get_setting('clear_cover') == 25 * mm
-    assert settings.get_setting('clear_spacing') == 25 * mm
-    assert settings.get_setting('stirrup_diameter_ini') == 10 * mm
-    assert settings.get_setting('longitudinal_diameter_ini') == 16 * mm
-    assert settings.get_setting('vibrator_size') == 30 * mm
-    assert settings.get_setting('layers_spacing') == 25 * mm
-=======
 @pytest.mark.parametrize("unit_system, expected_defaults", [
     ("metric", {
         'clear_cover': 25 * mm, 
@@ -46,7 +36,6 @@
     # Verify that all expected defaults match
     for key, expected_value in expected_defaults.items():
         assert settings.get_setting(key) == expected_value, f"Mismatch for {key} in {unit_system} system"
->>>>>>> bfa88315
 
 def test_get_setting_existing_key() -> None:
     settings = Settings()
