--- conflicted
+++ resolved
@@ -1,15 +1,8 @@
 from mento.concrete.beam import Beam
 from mento import material
-<<<<<<< HEAD
 
 import pytest
 from mento.units import ksi, psi, kip, inch, ft
-=======
-from mento.units import ksi, psi, kip, inch
-import pytest
-
-
->>>>>>> 7a6c746a
 
 @pytest.fixture()
 def beam_example():
@@ -26,19 +19,11 @@
     section.stirrup_d_b = 0.5*inch
     return section
 
-<<<<<<< HEAD
-def test_shear_check(beam_example):
-    V_u = 37.727*kip  # type: ignore
-    N_u = 0*kip  # type: ignore
-    A_s = 0.847*inch**2  # type: ignore
-    results = beam_example.check_shear_ACI_318_19(V_u, N_u, A_s, d_b=0.5*inch, s=6*inch, n_legs=2)  # type: ignore
-=======
 def test_shear_check_ACI_318_19(beam_example):
     V_u = 37.727*kip  
     N_u = 0*kip  
     A_s = 0.847*inch**2  
     results = beam_example.check_shear_ACI_318_19(V_u, N_u, A_s, d_b=0.5*inch, s=6*inch, n_legs=2)  
->>>>>>> 7a6c746a
 
     # Compare dictionaries with a tolerance for floating-point values, in m 
     assert results['A_v_min'].value  == pytest.approx(0.0002116, rel=1e-3)
