--- conflicted
+++ resolved
@@ -292,7 +292,6 @@
     print(results_df)
 
 
-<<<<<<< HEAD
 
 
 
@@ -419,7 +418,6 @@
     # beam.flexure_results_detailed_doc()
     # beam.shear_results_detailed_doc()
 
-=======
 def summary() -> None:
     conc = Concrete_ACI_318_19(name="C25", f_c=25 * MPa)
     # conc = Concrete_CIRSOC_201_25(name="C25", f_c=25 * MPa)
@@ -462,7 +460,6 @@
     results_flexure = beam_summary.flexure_results(capacity_check=False)
     print(results_shear, "\n", results_flexure)
     # beam_summary.nodes[2].shear_results_detailed()
->>>>>>> 71acd60a
 
 
 if __name__ == "__main__":
@@ -473,14 +470,6 @@
     # rectangular()
     # shear_EN_1992()
     # shear_ACI_318_19()
-<<<<<<< HEAD
     # flexure_ACI_318_19()
     flexure_design_test_EN()
-    rebar()
-=======
-    # shear_CIRSOC_201_2025()
-    # flexure_ACI_318_19_imperial()
-    flexure_ACI_318_19_metric()
-    # rebar()
-    # summary()
->>>>>>> 71acd60a
+    rebar()