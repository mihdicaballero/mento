from devtools import debug

from mento import cm, MPa, m, kg, kN, kNm, inch, ft, kip, lb, psi, mm, ksi
from mento.settings import BeamSettings
from mento.material import (
    Concrete,
    SteelBar,
    Concrete_EN_1992_2004,
    Concrete_ACI_318_19,
)
from mento.section import Section
from mento.rectangular import RectangularSection
from mento import Forces, RectangularBeam, Node


def units() -> None:
    debug(2 * cm, 3 * MPa, 4 * kg, 1 * mm, 1 * m, 3 * kN, 2 * kNm)
    debug(1 * psi, 1 * lb, 1 * kip, 1 * psi, 1 * ksi, 1 * inch, 1 * ft)
    N = 3 * kN
    A = 3 * m**2
    s = N / A
    a = 3.25 * m
    print(N.to_compact(), N.to("kip"), A, s)
    # Get only the value
    debug(N.magnitude, N.to("kN").magnitude)
    debug(N, A, s)

    # How to format specific output
    debug("Length is {:~P}".format(a))


def settings() -> None:
    # Metric defaults
    settings = BeamSettings()
    print(settings, "\n")

    # Metric defaults with override
    settings = BeamSettings(clear_spacing=35 * mm)
    print(settings, "\n")

    # Imperial defaults with override
    settings = BeamSettings(unit_system="imperial", clear_spacing=2 * inch)
    print(settings, "\n")

    # Create with imperial defaults
    # settings = BeamSettings(unit_system="imperial")

    # Update settings
    # settings.update(
    #     max_bars_per_layer=4
    # )


def section() -> None:
    concrete = Concrete("C25")
    steel_bar = SteelBar(name="B500S", f_y=500 * MPa)
    section = Section(
        c_c=25 * mm, concrete=concrete, steel_bar=steel_bar, label="Test Section"
    )
    print(section)


def rectangular() -> None:
    concrete = Concrete("C25", f_c=25 * MPa)
    steel_bar = SteelBar(name="ADN 420", f_y=420 * MPa)
    section = RectangularSection(
        concrete=concrete,
        steel_bar=steel_bar,
        c_c=25 * mm,
        width=20 * cm,
        height=50 * cm,
        label="Test Rectangular Section",
    )
    debug(section)
    section.plot()
    debug(section.A_x, section.I_y, section.I_z)


def material() -> None:
    # Test cases
    concrete = Concrete_ACI_318_19(name="H25", f_c=4 * ksi)
    # concrete = Concrete_ACI_318_19(name="H25", f_c=25 * MPa)
    print(concrete)
    debug(concrete.get_properties())
    concrete_eurocode = Concrete_EN_1992_2004(name="C25/30", f_c=25 * MPa)
    print(concrete_eurocode)
    debug(concrete_eurocode.get_properties())
    steelbar = SteelBar(name="ADN 500", f_y=500 * MPa)
    debug(steelbar.get_properties())
    print(steelbar)
    # steelstrand = SteelStrand(name='Y1860',f_y=1700*MPa)
    # debug(steelstrand.get_properties())
    # print(concrete.f_c.to('MPa'), concrete.f_c.to('MPa').magnitude)


def shear_EN_1992() -> None:
    concrete = Concrete_EN_1992_2004(name="C25", f_ck=25 * MPa)
    steelBar = SteelBar(name="B500S", f_y=500 * MPa)
    custom_settings = {"clear_cover": 2.5 * cm}
    beam = RectangularBeam(
        label="101",
        concrete=concrete,
        steel_bar=steelBar,
        width=30 * cm,
        height=60 * cm,
        settings=custom_settings,
    )
    # f = Forces(V_z=100*kN, M_y=100*kNm)
    f = Forces(V_z=30 * kN, N_x=0 * kN)
    beam.set_transverse_rebar(n_stirrups=1, d_b=6 * mm, s_l=25 * cm)
    beam.set_longitudinal_rebar_bot(
        n1=2, d_b1=32 * mm, n2=3, d_b2=20 * mm, n3=2, d_b3=16 * mm, n4=2, d_b4=12 * mm
    )
    beam.set_longitudinal_rebar_top(
        n1=2, d_b1=25 * mm, n2=3, d_b2=16 * mm, n3=2, d_b3=10 * mm, n4=1, d_b4=8 * mm
    )
    node = Node(section=beam, forces=f)
    results = node.check_shear()
    # results = node.design_shear()
    print(results)
    beam.plot()


def flexure_ACI_318_19() -> None:
    concrete = Concrete_ACI_318_19(name="C4", f_c=4000 * psi)
    steelBar = SteelBar(name="ADN 420", f_y=60 * ksi)
    section = RectangularBeam(
        concrete=concrete,
        steel_bar=steelBar,
        c_c=1.5 * inch,
        width=12 * inch,
        height=24 * inch,
        label="Test Rectangular Beam",
    )
    section.set_longitudinal_rebar_bot(
        n1=2,
        d_b1=1.128 * inch,
        n2=1,
        d_b2=1.128 * inch,
        n3=2,
        d_b3=1 * inch,
        n4=1,
        d_b4=1 * inch,
    )
    section.set_longitudinal_rebar_top(
        n1=2,
        d_b1=1.128 * inch,
        n2=1,
        d_b2=1.128 * inch,
        n3=2,
        d_b3=1 * inch,
        n4=1,
        d_b4=1 * inch,
    )

    f = Forces(label="Test_01", M_y=400 * kip * ft, V_z=10 * kip)
    node_1 = Node(section=section, forces=f)
    # section.plot()
    node_1.check_flexure()
    print(node_1.check_flexure())
<<<<<<< HEAD
    node_1.check_shear()
    print(node_1.check_shear())
=======
    node_1.flexure_results_detailed()
>>>>>>> 461c821e


if __name__ == "__main__":
    # units()
    # settings()
    material()
    # section()
    # rectangular()
    # shear_EN_1992()
    # flexure_ACI_318_19()<|MERGE_RESOLUTION|>--- conflicted
+++ resolved
@@ -158,12 +158,8 @@
     # section.plot()
     node_1.check_flexure()
     print(node_1.check_flexure())
-<<<<<<< HEAD
     node_1.check_shear()
     print(node_1.check_shear())
-=======
-    node_1.flexure_results_detailed()
->>>>>>> 461c821e
 
 
 if __name__ == "__main__":
