from devtools import debug
import numpy as np
import pandas as pd

from mento import cm, MPa, m, kg, kN, kNm, inch, ft, kip, lb, psi, mm, ksi
from mento.settings import BeamSettings
from mento.material import (
    Concrete,
    SteelBar,
    Concrete_EN_1992_2004,
    Concrete_ACI_318_19,
    Concrete_CIRSOC_201_25,
)
from mento.section import Section
from mento.rectangular import RectangularSection
from mento import Forces, RectangularBeam, Node
from mento.rebar import Rebar
from mento.summary import BeamSummary


def units() -> None:
    debug(2 * cm, 3 * MPa, 4 * kg, 1 * mm, 1 * m, 3 * kN, 2 * kNm)
    debug(1 * psi, 1 * lb, 1 * kip, 1 * psi, 1 * ksi, 1 * inch, 1 * ft)
    N = 3 * kN
    A = 3 * m**2
    s = N / A
    a = 3.25 * m
    print(N.to_compact(), N.to("kip"), A, s)
    # Get only the value
    debug(N.magnitude, N.to("kN").magnitude)
    debug(N, A, s)

    # How to format specific output
    debug("Length is {:~P}".format(a))


def settings() -> None:
    # Metric defaults
    settings = BeamSettings()
    print(settings, "\n")

    # Metric defaults with override
    settings = BeamSettings(clear_spacing=35 * mm)
    print(settings, "\n")

    # Imperial defaults with override
    settings = BeamSettings(unit_system="imperial", clear_spacing=2 * inch)
    print(settings, "\n")

    # Create with imperial defaults
    # settings = BeamSettings(unit_system="imperial")

    # Update settings
    # settings.update(
    #     max_bars_per_layer=4
    # )


def section() -> None:
    concrete = Concrete("C25")
    steel_bar = SteelBar(name="B500S", f_y=500 * MPa)
    section = Section(
        c_c=25 * mm, concrete=concrete, steel_bar=steel_bar, label="Test Section"
    )
    print(section)


def rectangular() -> None:
    concrete = Concrete("C25", f_c=25 * MPa)
    steel_bar = SteelBar(name="ADN 420", f_y=420 * MPa)
    section = RectangularSection(
        concrete=concrete,
        steel_bar=steel_bar,
        c_c=25 * mm,
        width=20 * cm,
        height=50 * cm,
        label="Test Rectangular Section",
    )
    debug(section)
    debug(section.A_x, section.I_y, section.I_z)


def material() -> None:
    # Test cases
    concrete = Concrete_ACI_318_19(name="H25", f_c=4 * ksi)
    # concrete = Concrete_ACI_318_19(name="H25", f_c=25 * MPa)
    print(concrete)
    debug(concrete.get_properties())
    concrete_eurocode = Concrete_EN_1992_2004(name="C25/30", f_c=25 * MPa)
    print(concrete_eurocode)
    debug(concrete_eurocode.get_properties())
    steelbar = SteelBar(name="ADN 500", f_y=500 * MPa)
    debug(steelbar.get_properties())
    print(steelbar)
    # steelstrand = SteelStrand(name='Y1860',f_y=1700*MPa)
    # debug(steelstrand.get_properties())
    # print(concrete.f_c.to('MPa'), concrete.f_c.to('MPa').magnitude)


def shear_EN_1992() -> None:
    concrete = Concrete_EN_1992_2004(name="C25", f_c=25 * MPa)
    steelBar = SteelBar(name="B500S", f_y=500 * MPa)
    beam = RectangularBeam(
        label="101",
        concrete=concrete,
        steel_bar=steelBar,
        width=20 * cm,
        height=60 * cm,
        c_c=2.6 * cm,
    )
    # f = Forces(V_z=100*kN, M_y=100*kNm)
    # f = Forces(V_z=100 * kN, N_x=0 * kN)
    f = Forces(V_z=130 * kN, N_x=0 * kN)
    beam.set_transverse_rebar(n_stirrups=1, d_b=6 * mm, s_l=25 * cm)
    beam.set_longitudinal_rebar_bot(n1=4, d_b1=16 * mm)
    node = Node(section=beam, forces=f)
    # results = node.check_shear()
    results = node.design_shear()
    print(results)
    print(node.shear_results_detailed())
    # beam.plot()


def shear_ACI_318_19() -> None:
    concrete = Concrete_ACI_318_19(name="C4", f_c=4000 * psi)
    steelBar = SteelBar(name="ADN 420", f_y=60 * ksi)
    section = RectangularBeam(
        concrete=concrete,
        steel_bar=steelBar,
        c_c=1.5 * inch,
        width=10 * inch,
        height=16 * inch,
        label="101",
    )
    # section.set_transverse_rebar(
    #     n_stirrups=0, d_b=0.375 * inch, s_l=6 * inch
    # )
    section.set_longitudinal_rebar_bot(n1=2, d_b1=0.625 * inch)

    # f = Forces(label="ELU_01", V_z=30 * kip)
    f = Forces(label="ELU_01", V_z=37.727 * kip)
    node = Node(section=section, forces=f)
    # section.plot()
    # results = node.check_shear()
    results = node.design_shear()
    print(results)
    # print(node.shear_results_detailed())
    # node.shear_results_detailed_doc()


def shear_CIRSOC_201_2025() -> None:
    concrete = Concrete_CIRSOC_201_25(name="H25", f_c=25 * MPa)
    steelBar = SteelBar(name="ADN 420", f_y=420 * MPa)
    section = RectangularBeam(
        concrete=concrete,
        steel_bar=steelBar,
        c_c=2.5 * cm,
        width=20 * cm,
        height=60 * cm,
        label="Test",
    )
    # section.set_transverse_rebar(
    #     n_stirrups=0, d_b=0.375 * inch, s_l=6 * inch
    # )

    f = Forces(label="ELU_01", V_z=120 * kN)
    node = Node(section=section, forces=f)
    # section.plot()
    # results = node.check_shear()
    results = node.design_shear()
    print(results)
    print(node.shear_results_detailed())


def flexure_ACI_318_19_imperial() -> None:
    concrete = Concrete_ACI_318_19(name="C4", f_c=4000 * psi)
    steelBar = SteelBar(name="ADN 420", f_y=60 * ksi)
    section = RectangularBeam(
        concrete=concrete,
        steel_bar=steelBar,
        c_c=1.5 * inch,
        width=12 * inch,
        height=24 * inch,
        label="Test Rectangular Beam",
    )
    section.set_longitudinal_rebar_bot(
        n1=2,
        d_b1=1.41 * inch,
        n2=0,
        d_b2=1.128 * inch,
        n3=2,
        d_b3=1.27 * inch,
        n4=0,
        d_b4=1 * inch,
    )
    section.set_longitudinal_rebar_top(
        n1=2,
        d_b1=0.75 * inch,
        n2=0,
        d_b2=1.128 * inch,
        n3=0,
        d_b3=1 * inch,
        n4=0,
        d_b4=1 * inch,
    )

    f = Forces(label="Test_01", M_y=400 * kip * ft, V_z=10 * kip)
    node = Node(section=section, forces=f)
    # section.plot()
    results = node.check_flexure()
    print(results)


def flexure_ACI_318_19_metric() -> None:
    concrete = Concrete_ACI_318_19(name="H25", f_c=25 * MPa)
    steelBar = SteelBar(name="ADN 420", f_y=420 * MPa)
    section = RectangularBeam(
        concrete=concrete,
        steel_bar=steelBar,
        c_c=2.5 * cm,
        width=20 * cm,
        height=60 * cm,
        label="Test",
    )

    f = Forces(label="Test_01", M_y=50 * kNm)
    node = Node(section=section, forces=f)
    # section.plot()
    # results = node.check_flexure()
    results = node.design_flexure()
    print(results)
    node.flexure_results_detailed_doc()


def rebar() -> None:
    concrete = Concrete_ACI_318_19(name="H30", f_c=30 * MPa)
    steelBar = SteelBar(name="ADN 420", f_y=420 * MPa)
    # beam_settings = BeamSettings()
    beam_settings = BeamSettings(max_bars_per_layer=4)
    beam = RectangularBeam(
        label="V 20x50",
        concrete=concrete,
        steel_bar=steelBar,
        width=30 * cm,
        height=50 * cm,
        c_c=30 * mm,
        settings=beam_settings,
    )
    as_req = 10 * cm**2

    beam_rebar = Rebar(beam)
    long_rebar_df = beam_rebar.longitudinal_rebar_ACI_318_19(A_s_req=as_req)
    best_design = beam_rebar.longitudinal_rebar_design
    print(long_rebar_df, best_design)


def rebar_df() -> None:
    concrete = Concrete_ACI_318_19(name="H30", f_c=30 * MPa)
    steelBar = SteelBar(name="ADN 420", f_y=420 * MPa)
    beam_settings = BeamSettings(stirrup_diameter_ini=8 * mm)
    beam = RectangularBeam(
        label="V 20x50",
        concrete=concrete,
        steel_bar=steelBar,
        width=20 * cm,
        height=50 * cm,
        c_c=30 * mm,
    )
    beam_rebar = Rebar(beam)
    # Create a list of required steel areas from 0.5 to 10 with a step of 0.5 cm²
    as_req_list = np.arange(0.5, 10.5, 0.5) * cm**2
    # Initialize an empty DataFrame to store the results
    results_df = pd.DataFrame()

    # Loop through each required steel area
    for as_req in as_req_list:
        # Run the longitudinal_rebar_ACI_19 method
        long_rebar_df = beam_rebar.longitudinal_rebar_ACI_318_19(A_s_req=as_req)

        # Extract the first row of the resulting DataFrame
        first_row = long_rebar_df.iloc[0:1].copy()

        # Add a column to store the required steel area
        first_row[
            "as_req"
        ] = as_req.magnitude  # Store the magnitude (value without units)

        # Append the first row to the results DataFrame
        results_df = pd.concat([results_df, first_row], ignore_index=True)

    # Display the results DataFrame
    print(results_df)





##########################################################################################################

def clear_console() -> None:
    """
    Clears the console based on the operating system.
    """
    if os.name == "nt":  # For Windows
        os.system("cls")
    else:  # For macOS and Linux
        os.system("clear")



def flexure_design_test() -> None:
    # clear_console()
    concrete = Concrete_ACI_318_19(name="C25", f_c=25 * MPa)
    steelBar = SteelBar(name="ADN 420", f_y=420 * MPa)
    beam = RectangularBeam(
        label="101",
        concrete=concrete,
        steel_bar=steelBar,
        c_c=2.5*cm,
        width=15 * cm,
        height=50 * cm
    )
    f1 = Forces(label="C1", M_y=20 * kNm)
    f2 = Forces(label="C2", M_y=-20 * kNm)
    forces = [f1, f2]
    results = beam.design_flexure(forces)
    # print(beam.flexure_design_results_bot,'\n', beam.flexure_design_results_top)
    print(results)
    # beam.flexure_results_detailed()


def flexure_design_test_calcpad_example() -> None:
    concrete = Concrete_ACI_318_19(name="fc 4000", f_c=4000 * psi)
    steelBar = SteelBar(name="fy 60000", f_y=60 * ksi)
    beam = RectangularBeam(
        label="B-12x24",
        concrete=concrete,
        steel_bar=steelBar,
        c_c=1.5*inch,
        width=12 * inch,
        height=24 * inch
    )

    # beam.set_longitudinal_rebar_bot(n1=2,d_b1=1.375*inch, n3=2,d_b3=1.27*inch)
    # beam.set_longitudinal_rebar_top(n1=2,d_b1=1.375*inch, n3=2,d_b3=1.27*inch)

    f = Forces(label="Test_01", V_z=40 * kip, M_y=400 * kip * ft)
    f2 = Forces(label="Test_01", V_z=100 * kip, M_y=-400 * kip * ft)
    forces = [f, f2]

    flexure_results = beam.design_flexure(forces)
    print(flexure_results)



def test_design_flexure_EN_1992_2004() -> None:
    concrete = Concrete_EN_1992_2004(name="H25", f_c=25 * MPa)
    steelBar = SteelBar(name="fy 60000", f_y=420*MPa)
    beam = RectangularBeam(
        label="V-20x60",
        concrete=concrete,
        steel_bar=steelBar,
        c_c=2.6*cm, 
        width=20 * cm,
        height=60 * cm
    )
    


def flexure_design_test_EN() -> None:
    #TODO Sale mal el DCR
    concrete = Concrete_EN_1992_2004(name="H25", f_c=25 * MPa)
    steelBar = SteelBar(name="fy 60000", f_y=500*MPa)
    beam = RectangularBeam(
        label="V-20x60",
        concrete=concrete,
        steel_bar=steelBar,
        c_c=2.6*cm,
        width=20 * cm,
        height=60 * cm
    )
    beam._stirrup_d_b = 6*mm

    f = Forces(label="Test_01", M_y=100 * kNm)
    forces = [f]

    flexure_results = beam.design_flexure(forces)
    print(flexure_results)



def flexure_check_test() -> None:
    clear_console()
    concrete = Concrete_ACI_318_19(name="H-25", f_c=25 * MPa)
    steelBar = SteelBar(name="420", f_y=420 * MPa)

    beam = RectangularBeam(
        label="101",
        concrete=concrete,
        steel_bar=steelBar,
        c_c=2.5*cm,
        width=20 * cm,
        height=60 * cm
    )


    beam.set_longitudinal_rebar_bot(n1=2, d_b1=12 * mm, n2=1, d_b2=12 * mm)
    beam.set_longitudinal_rebar_top(n1=2, d_b1=16 * mm)
    f1 = Forces(label="D", M_y=0 * kNm, V_z=50 * kN)
    f2 = Forces(label="L", M_y=-100 * kNm)
    f3 = Forces(label="W", M_y=-50 * kNm)
    f4 = Forces(label="S", M_y=110 * kNm)
    forces = [f1, f2, f3, f4]
    beam.check_flexure(forces)

    # beam.check_shear()
    beam.flexure_results_detailed()
    # beam.flexure_results_detailed_doc()
    # beam.shear_results_detailed_doc()

def summary() -> None:
    conc = Concrete_ACI_318_19(name="C25", f_c=25 * MPa)
    # conc = Concrete_CIRSOC_201_25(name="C25", f_c=25 * MPa)
    # conc = Concrete_EN_1992_2004(name="C25", f_c=25 * MPa)
    steel = SteelBar(name="ADN 500", f_y=500 * MPa)
    # input_df = pd.read_excel(r'.\tests\examples\Mento-Input.xlsx', sheet_name='Beams', usecols='B:R', skiprows=4)
    data = {
        "Label": ["", "V101", "V102", "V103", "V104"],
        "Comb.": ["", "ELU 1", "ELU 1", "ELU 1", "ELU 1"],
        "b": ["cm", 20, 20, 20, 20],
        "h": ["cm", 50, 50, 50, 50],
        "cc": ["mm", 25, 25, 25, 25],
        "Nx": ["kN", 0, 0, 0, 0],
        "Vz": ["kN", 20, -50, 100, 100],
        "My": ["kNm", 0, -35, 40, 45],
        "ns": ["", 0, 1.0, 1.0, 1.0],
        "dbs": ["mm", 0, 6, 6, 6],
        "sl": ["cm", 0, 20, 20, 20],
        "n1": ["", 2.0, 2, 2.0, 2.0],
        "db1": ["mm", 12, 12, 12, 12],
        "n2": ["", 1.0, 1, 1.0, 0.0],
        "db2": ["mm", 10, 16, 10, 0],
        "n3": ["", 2.0, 0.0, 2.0, 0.0],
        "db3": ["mm", 12, 0, 16, 0],
        "n4": ["", 0, 0.0, 0, 0.0],
        "db4": ["mm", 0, 0, 0, 0],
    }
    input_df = pd.DataFrame(data)
    # print(input_df)
    beam_summary = BeamSummary(concrete=conc, steel_bar=steel, beam_list=input_df)
    # print(beam_summary.data)
    # capacity = beam_summary.check(capacity_check=True)
    # print(capacity)
    check = beam_summary.check(capacity_check=True)
    print(check)
    # # beam_summary.check().to_excel('hola.xlsx', index=False)
    results_shear = beam_summary.shear_results(capacity_check=False)

    # results = beam_summary.shear_results(capacity_check=True)
    results_flexure = beam_summary.flexure_results(capacity_check=False)
    print(results_shear, "\n", results_flexure)
    # beam_summary.nodes[2].shear_results_detailed()


if __name__ == "__main__":
    # units()
    # settings()
    # material()
    # section()
    # rectangular()
    # shear_EN_1992()
    # shear_ACI_318_19()
<<<<<<< HEAD
    # flexure_ACI_318_19()
    flexure_design_test_EN()
    rebar()
=======
    # shear_CIRSOC_201_2025()
    # flexure_ACI_318_19_imperial()
    # flexure_ACI_318_19_metric()
    # rebar()
    summary()
>>>>>>> a5505b80
<|MERGE_RESOLUTION|>--- conflicted
+++ resolved
@@ -470,14 +470,6 @@
     # rectangular()
     # shear_EN_1992()
     # shear_ACI_318_19()
-<<<<<<< HEAD
     # flexure_ACI_318_19()
     flexure_design_test_EN()
-    rebar()
-=======
-    # shear_CIRSOC_201_2025()
-    # flexure_ACI_318_19_imperial()
-    # flexure_ACI_318_19_metric()
-    # rebar()
-    summary()
->>>>>>> a5505b80
+    rebar()