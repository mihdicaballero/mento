import pytest
import matplotlib.pyplot as plt
from matplotlib.colors import to_rgba
from matplotlib.patches import Rectangle, FancyBboxPatch
import numpy as np
from typing import Generator

from mento.material import SteelBar, Concrete
<<<<<<< HEAD
from mento.units import ksi, inch
=======
from mento.units import inch, cm, mm, MPa
>>>>>>> 461c821e
from mento.rectangular import RectangularSection  # Assuming this is the module name
from mento.settings import GLOBAL_BEAM_SETTINGS
from mento.results import CUSTOM_COLORS


@pytest.fixture()
def concrete_c25() -> Concrete:
    return Concrete("C25")


@pytest.fixture()
def steel_b500s() -> SteelBar:
    return SteelBar(name="B500S", f_y=500 * MPa)


@pytest.fixture()
def basic_rectangular_section(
    concrete_c25: Concrete, steel_b500s: SteelBar
) -> RectangularSection:
    """Fixture for a basic RectangularSection instance."""
    return RectangularSection(
        label="R101",
        concrete=concrete_c25,
        steel_bar=steel_b500s,
        c_c=25 * mm,
        width=30 * cm,  # Example dimensions
        height=50 * cm,
    )


@pytest.fixture()
def imperial_rectangular_section(
    concrete_c25: Concrete, steel_b500s: SteelBar
) -> Generator[RectangularSection, None, None]:
    """Fixture for a RectangularSection with imperial units set in concrete."""
    # Temporarily override unit system for concrete for this fixture
    # In a real app, you'd likely configure this via settings or concrete constructor
    concrete_c25.unit_system = "imperial"
    section = RectangularSection(
<<<<<<< HEAD
        label="V101",
        concrete=concrete,
        steel_bar=steel_bar,
        width=width,
        height=height,
        c_c=1.5 * inch,
=======
        label="R102",
        concrete=concrete_c25,
        steel_bar=steel_b500s,
        c_c=1 * inch,  # Example imperial cover
        width=12 * inch,  # Example imperial width
        height=24 * inch,
    )
    yield section  # Use yield to ensure cleanup happens after the test
    concrete_c25.unit_system = "metric"  # Reset for other tests if fixture is reused


# --- Tests for RectangularSection ---


def test_rectangular_section_initialization(
    basic_rectangular_section: RectangularSection,
) -> None:
    """Test RectangularSection specific initialization."""
    assert basic_rectangular_section.width == 30 * cm
    assert basic_rectangular_section.height == 50 * cm
    assert basic_rectangular_section.label == "R101"
    assert basic_rectangular_section.c_c == 25 * mm


def test_rectangular_section_geometric_properties(
    basic_rectangular_section: RectangularSection,
) -> None:
    """Test calculation of geometric properties (A_x, I_y, I_z)."""
    expected_A_x = (30 * cm) * (50 * cm)
    assert basic_rectangular_section.A_x == expected_A_x.to("cm**2")

    expected_I_y = (30 * cm) * (50 * cm) ** 3 / 12
    assert basic_rectangular_section.I_y == expected_I_y.to("cm**4")

    expected_I_z = (50 * cm) * (30 * cm) ** 3 / 12
    assert basic_rectangular_section.I_z == expected_I_z.to("cm**4")


def test_rectangular_section_settings_property(
    basic_rectangular_section: RectangularSection,
) -> None:
    """Test that the settings property returns GLOBAL_BEAM_SETTINGS."""
    assert basic_rectangular_section.settings is GLOBAL_BEAM_SETTINGS


# --- Test for the plot method ---


def test_rectangular_section_plot_smoke_test(
    basic_rectangular_section: RectangularSection,
) -> None:
    """
    Smoke test for the plot method.
    Simply calls the method and ensures no exceptions are raised.
    Closes the plot to prevent it from showing during tests.
    """
    try:
        basic_rectangular_section.plot()
        # Close the plot to prevent it from popping up
        plt.close()
    except Exception as e:
        pytest.fail(f"Plot method raised an exception: {e}")


def test_rectangular_section_plot_components(
    basic_rectangular_section: RectangularSection,
) -> None:
    """
    Test that the plot method adds the expected matplotlib components
    (main rectangle, stirrup rectangles, annotations).
    """
    basic_rectangular_section.plot()
    ax = basic_rectangular_section._ax  # Access the private _ax created by plot

    assert ax is not None, "Plot method should create and assign an Axes object."

    # Check for patches (rectangles, FancyBboxPatch)
    # Expecting: 1 main Rectangle, 2 FancyBboxPatches for stirrup
    # + potentially other internal patches depending on matplotlib's rendering
    # It's safer to check for specific types and properties if possible.

    # Filter for Rectangle and FancyBboxPatch
    rectangles = [p for p in ax.patches if isinstance(p, Rectangle)]
    fancy_bboxes = [p for p in ax.patches if isinstance(p, FancyBboxPatch)]

    assert (
        len(rectangles) >= 1
    ), "Expected at least one Rectangle patch (the main section)."
    assert (
        len(fancy_bboxes) == 2
    ), "Expected exactly two FancyBboxPatch objects for the stirrup."

    # Check for annotations (dimensions)
    # Annotations are stored in ax.texts for text, ax.lines or ax.artists for arrows
    # matplotlib.axes.Axes.annotate returns an Annotation object.
    # Text labels are found in ax.texts
    assert (
        len(ax.texts) == 4
    ), "Expected 4 text annotations for dimensions (width, height)."

    # You could add more specific checks, e.g.:
    # - Check the coordinates of the main rectangle:
    main_rect = next((p for p in rectangles if p.get_x() == 0 and p.get_y() == 0), None)
    assert main_rect is not None
    assert np.isclose(main_rect.get_width(), basic_rectangular_section.width.magnitude)
    assert np.isclose(
        main_rect.get_height(), basic_rectangular_section.height.magnitude
>>>>>>> 461c821e
    )
    assert main_rect.get_edgecolor() == to_rgba(CUSTOM_COLORS["dark_gray"])

    # - Check stirrup patch properties (example, will need exact dimensions based on calculation)
    #   This gets more complex quickly, focusing on existence and basic properties is often enough.

<<<<<<< HEAD
def test_width(setup_section: RectangularSection) -> None:
    section = setup_section
    expected_width = 10 * inch
    assert section.width.magnitude == expected_width.magnitude
    assert str(section.width.units) == str(expected_width.units)


def test_height(setup_section: RectangularSection) -> None:
    section = setup_section
    expected_height = 16 * inch
    assert section.height.magnitude == expected_height.magnitude
    assert str(section.height.units) == str(expected_height.units)
=======
    plt.close()  # Close the figure created by the plot method


def test_rectangular_section_plot_imperial_units_text(
    imperial_rectangular_section: RectangularSection,
) -> None:
    """
    Test that the plot method displays dimensions in imperial units
    when the concrete's unit system is set to 'imperial'.
    """
    imperial_rectangular_section.plot()
    ax = imperial_rectangular_section._ax
    assert ax is not None, "The plot method did not assign an Axes object to _ax."

    # Extract text labels
    text_labels = [t.get_text() for t in ax.texts]

    # Check if the labels contain "inch" (represented by "in" in pint's compact format)
    # Adjust based on how pint formats "inch" in your setup (e.g., "in", "inch", etc.)
    # "{:~P}" often uses common abbreviations.
    assert any(
        "in" in label for label in text_labels
    ), "Expected imperial unit 'in' in dimension text."
    assert (
        "{:.0f~P}".format(imperial_rectangular_section.width.to("inch")) in text_labels
    )
    assert (
        "{:.0f~P}".format(imperial_rectangular_section.height.to("inch")) in text_labels
    )
>>>>>>> 461c821e

    plt.close()

<<<<<<< HEAD
def test_area(setup_section: RectangularSection) -> None:
    section = setup_section
    assert section.A_x.to("inch**2").magnitude == pytest.approx(10 * 16, rel=1e-3)
=======
>>>>>>> 461c821e

def test_rectangular_section_plot_metric_units_text(
    basic_rectangular_section: RectangularSection,
) -> None:
    """
    Test that the plot method displays dimensions in metric units (cm)
    when the concrete's unit system is not 'imperial'.
    """
    basic_rectangular_section.plot()  # Ensure the plot method is called
    ax = basic_rectangular_section._ax
    assert ax is not None, "The plot method did not assign an Axes object to _ax."

<<<<<<< HEAD
def test_moment_of_inertia_y(setup_section: RectangularSection) -> None:
    section = setup_section
    assert section.I_y.to("inch**4").magnitude == pytest.approx(
        10 * (16**3) / 12, rel=1e-3
    )
=======
    # Extract text labels
    text_labels = [t.get_text() for t in ax.texts]
>>>>>>> 461c821e

    # Check if the labels contain "cm"
    assert any(
        "cm" in label for label in text_labels
    ), "Expected metric unit 'cm' in dimension text."
    assert "{:.0f~P}".format(basic_rectangular_section.width.to("cm")) in text_labels
    assert "{:.0f~P}".format(basic_rectangular_section.height.to("cm")) in text_labels

<<<<<<< HEAD
def test_moment_of_inertia_z(setup_section: RectangularSection) -> None:
    section = setup_section
    assert section.I_z.to("inch**4").magnitude == pytest.approx(
        16 * (10**3) / 12, rel=1e-3
    )
=======
    plt.close()
>>>>>>> 461c821e
<|MERGE_RESOLUTION|>--- conflicted
+++ resolved
@@ -6,11 +6,7 @@
 from typing import Generator
 
 from mento.material import SteelBar, Concrete
-<<<<<<< HEAD
-from mento.units import ksi, inch
-=======
 from mento.units import inch, cm, mm, MPa
->>>>>>> 461c821e
 from mento.rectangular import RectangularSection  # Assuming this is the module name
 from mento.settings import GLOBAL_BEAM_SETTINGS
 from mento.results import CUSTOM_COLORS
@@ -50,14 +46,6 @@
     # In a real app, you'd likely configure this via settings or concrete constructor
     concrete_c25.unit_system = "imperial"
     section = RectangularSection(
-<<<<<<< HEAD
-        label="V101",
-        concrete=concrete,
-        steel_bar=steel_bar,
-        width=width,
-        height=height,
-        c_c=1.5 * inch,
-=======
         label="R102",
         concrete=concrete_c25,
         steel_bar=steel_b500s,
@@ -165,27 +153,12 @@
     assert np.isclose(main_rect.get_width(), basic_rectangular_section.width.magnitude)
     assert np.isclose(
         main_rect.get_height(), basic_rectangular_section.height.magnitude
->>>>>>> 461c821e
     )
     assert main_rect.get_edgecolor() == to_rgba(CUSTOM_COLORS["dark_gray"])
 
     # - Check stirrup patch properties (example, will need exact dimensions based on calculation)
     #   This gets more complex quickly, focusing on existence and basic properties is often enough.
 
-<<<<<<< HEAD
-def test_width(setup_section: RectangularSection) -> None:
-    section = setup_section
-    expected_width = 10 * inch
-    assert section.width.magnitude == expected_width.magnitude
-    assert str(section.width.units) == str(expected_width.units)
-
-
-def test_height(setup_section: RectangularSection) -> None:
-    section = setup_section
-    expected_height = 16 * inch
-    assert section.height.magnitude == expected_height.magnitude
-    assert str(section.height.units) == str(expected_height.units)
-=======
     plt.close()  # Close the figure created by the plot method
 
 
@@ -215,16 +188,9 @@
     assert (
         "{:.0f~P}".format(imperial_rectangular_section.height.to("inch")) in text_labels
     )
->>>>>>> 461c821e
 
     plt.close()
 
-<<<<<<< HEAD
-def test_area(setup_section: RectangularSection) -> None:
-    section = setup_section
-    assert section.A_x.to("inch**2").magnitude == pytest.approx(10 * 16, rel=1e-3)
-=======
->>>>>>> 461c821e
 
 def test_rectangular_section_plot_metric_units_text(
     basic_rectangular_section: RectangularSection,
@@ -237,16 +203,8 @@
     ax = basic_rectangular_section._ax
     assert ax is not None, "The plot method did not assign an Axes object to _ax."
 
-<<<<<<< HEAD
-def test_moment_of_inertia_y(setup_section: RectangularSection) -> None:
-    section = setup_section
-    assert section.I_y.to("inch**4").magnitude == pytest.approx(
-        10 * (16**3) / 12, rel=1e-3
-    )
-=======
     # Extract text labels
     text_labels = [t.get_text() for t in ax.texts]
->>>>>>> 461c821e
 
     # Check if the labels contain "cm"
     assert any(
@@ -255,12 +213,4 @@
     assert "{:.0f~P}".format(basic_rectangular_section.width.to("cm")) in text_labels
     assert "{:.0f~P}".format(basic_rectangular_section.height.to("cm")) in text_labels
 
-<<<<<<< HEAD
-def test_moment_of_inertia_z(setup_section: RectangularSection) -> None:
-    section = setup_section
-    assert section.I_z.to("inch**4").magnitude == pytest.approx(
-        16 * (10**3) / 12, rel=1e-3
-    )
-=======
-    plt.close()
->>>>>>> 461c821e
+    plt.close()