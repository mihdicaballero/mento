{
 "cells": [
  {
   "cell_type": "markdown",
   "metadata": {},
   "source": [
    "# Rectangular Beam check EN 1992-1-1"
   ]
  },
  {
   "cell_type": "markdown",
   "metadata": {
    "vscode": {
     "languageId": "plaintext"
    }
   },
   "source": [
    "**Define concrete and steel materials, and then assign the beam**"
   ]
  },
  {
   "cell_type": "code",
<<<<<<< HEAD
   "execution_count": null,
=======
   "execution_count": 2,
>>>>>>> b2329ed0
   "metadata": {},
   "outputs": [
    {
     "data": {
      "text/markdown": [
       "Beam 101, $b$=20.00 cm, $h$=50.00 cm, $c_{c}$=2.50 cm,                             Concrete H25, Rebar ADN 500."
      ],
      "text/plain": [
       "<IPython.core.display.Markdown object>"
      ]
     },
     "metadata": {},
     "output_type": "display_data"
    }
   ],
   "source": [
    "from mento import Concrete_EN_1992_2004, SteelBar, RectangularBeam, mm, cm, kN, MPa, kNm\n",
    "from mento import Forces, Node\n",
    "\n",
    "# Define materials\n",
<<<<<<< HEAD
    "concrete = Concrete_EN_1992_2004(name=\"H-25\", f_ck=25*MPa)\n",
=======
    "concrete = Concrete_EN_1992_2004(name=\"H25\", f_c=25*MPa)\n",
>>>>>>> b2329ed0
    "steel = SteelBar(name=\"ADN 500\", f_y=500*MPa)\n",
    "\n",
    "# Define beam geometry\n",
    "beam = RectangularBeam(label=\"101\", concrete=concrete, steel_bar=steel, width=20*cm, height=50*cm, c_c=2.5*cm)\n",
    "beam.data"
   ]
  },
  {
   "cell_type": "markdown",
   "metadata": {},
   "source": [
    "**Set longitudinal and transverse reinforcement**"
   ]
  },
  {
   "cell_type": "code",
   "execution_count": 3,
   "metadata": {},
   "outputs": [
    {
     "data": {
      "image/png": "iVBORw0KGgoAAAANSUhEUgAAAOcAAAGFCAYAAAAGv+TFAAAAOnRFWHRTb2Z0d2FyZQBNYXRwbG90bGliIHZlcnNpb24zLjEwLjEsIGh0dHBzOi8vbWF0cGxvdGxpYi5vcmcvc2/+5QAAAAlwSFlzAAAPYQAAD2EBqD+naQAAFWFJREFUeJzt3Ql8FPXdx/FvLnLHkHAjGiQBQQREAfH2EQGrhQpiba0VfQS0CA+ioFhbii0FEfCCFsQDrUUo1AtaEFQq4sVVLgtEoBzlCiSSE3JuXzNIHiIEjSSzv81+3r72ld3Zkfnn+GSOncyG+Hw+nwCYE+rvAQA4NeIEjCJOwCjiBIwiTsAo4gSMIk7AKOIEjCJOwCjiBIwiTsAo4gSMIk7AKOIEjCJOwCjiBIwiTsAo4gSMIk7AKOIEjCJOwCjiBIwiTsAo4gSMIk7AKOIEjCJOwCjiBIwiTsAo4gSMIk7AKOIEjCJOwCjiBIwiTsAo4gSMIk7AKOIEjCJOwCjiBIwiTsAo4gSMIk7AKOIEjCJOwCjiBIwiTsAo4gSMIk7AKOIEjCJOwCjiBIwiTsAo4gSMIk7AKOIEjCJOwCjiBIwiTsAo4gSMCleQuu2225SVleXvYeBbJCUlafbs2QpGQRunE6ZzS0xM9PdQUInDhw8rmAVtnA4nzJkzZ/p7GKhE//79FczY5wSMqhVx7s0I7s0f1E4BH+fn67fpvJ4jNW7GAn8PBahWAR/nhJcWuh+fn/ehSkpK/T0coNoEdJxfbN2jvy1b797fdzBbcxat8PeQgGoT0HH+fsYCnd2wrnu/U9vmGvfC31h7otYIDeS15l+XrNb9P73Offzjnp20dVcGa0/UGgEb5/gX/65zmySr7/WXuI9bNGugm65u7649gdogYONsldJIUx79mSLCw8qnjR3aR5d1SPXruAAF+xlCjw36oftx/6Hs8mmtmjfW878J7rNKUHsEbJzWlJSWacfeTGXnHlFuQaF8Pp+CSUx0HZ0VG61zmyQpOjLC38OpFYjzDINcsXGHFn68SYs/3azM7HwFOyfMazul6YbL2+iaS9II9QwQ5/fkrCV//qvXtPdgts5tnKw7e1+uHldcqIZJCYqPi1JYaMDuzleZs5WQV1CozMN5WrY6XX9dskpDnpin2Og6mvpIP11xUQt/DzEgEef3DPP2X76qxPhYLZ88WOefW095eXlKTk5W/tFid9O2WMH1emvdhBg1b1pPLZokaFDfy3Qou1DDn5ytQWPnaPovf0yg3wNxVtGejMPlYc6bOECvvDRd7777rsrKylQWEqGMsobKVANJIQom8TqsxqF7FOE76j7u1KmTJgx/UA8/JzfQl37zU3Vpm+LvYQYU4qyiWQtXq7C4VH//4zCNHD5EW7aky+crc58L9RWrUch/1K9be112VTcFi+1fbtbcP02XTjgGtnLVKt137yD9edYs9X3oRf1x7nLirCLirOK+1aJPNunm6zpqe/oX2rx58ynnW/3JUg0ZeKciIyMVDN768zSFhIRUPELt8yk7J0cL5s9X/96X64EnZuurnAJ38xffTfActagGX2zfr537stSn28XasGGDfJVsuhYUFGjfvn0KFunp6ad+6cjn05p/rlXv/+kon3xa/Nmpf5nh1IizCt7/fIsS42N0zSWtdLTk2A9fZWJjYxUsKvtcnS9P7tFSNUxO0OUdUvX+inTPxxbIiLMKDmTlqkWz+oqICFdpdONTHvMJDQ1V27ZtVb9+fQWLbt26uZ/3N4WESEVRTcrP3srIzPXD6AIXcVZBdt5R1U04tpY4UhKmvNg27g+lcwsLO3aOb926dTVkyBAF22VG09LS3PvO1+H41yKmUWsVhR27umFiQoyy848dycV3wwGhKiguKVV0VJR7v6ikRIpromlPDdPSpUvdyzied955uuqqqxT19TzBIjo6WuPGjdOqVau0bt0690DYFVdcoafn/VNFX/99bVSdCBUVO/sC+K6I8ww1bNjQXXMEO2dt2aVLF/f2//7pxxEFPjZrAaOIEzCKOAGjiBMwijgBo4gTMIo4AaOIEzCKOAGjiBMwijgBo4gTMIo4AaOIEzCKOAGjiBMwijgBo4gTMIo4AaOIEzCKOAGjiBMwijgBo4gTMIo4AaOIEzCKOAGjiBMwijgBo4gTMIo4AaOIEzCKOAGjiBMwijgBo4gTMIo4AaOIEzCKOAGjiBMwijgBo4gTMIo4AaOIEzCKOAGjiBMwijgBo4gTMIo4AaOIEzCKOAGjiBMwijgBo4gTMIo4AaOIEzCKOAGjiBMwijgBo4gTMIo4AaOIEzCKOAGjiBMwijgBo4gTMIo4AaOIEzCKOAGjiBMwijgBo4gTMIo4AaOIEzCKOAGjiBMwijgBo4gTMIo4AaOIEzCKOAGjiBMwijgBo4gTMIo4AaOIEzCKOAGjiBMwKtzLhRUWFmrOnDlatWqVsrKyVFZWVuH5WbNmeTkcwDRP43z88cf12Wef6brrrtMFF1ygkJAQLxcPBBRP4/zoo4/07LPPqkOHDl4uFghInu5zNmjQQLGxsV4uEghYnsb5wAMPuGvOffv2eblYICB5ulnbpk0b96BQr169FBUVpfDwiotfunSpl8MBTPM0zkcffVQHDx7U4MGDlZSUxAEhwEqc69at08yZM9WyZUsvFwsEJE/3OVNSUtzNWgDG4hwyZIieeuop9ySEw4cPKy8vr8INgJ82a504Hffdd1+F6T6fz93/XLlypZfDAUzzNM7p06d7uTggoHka58UXX+zl4oCA5uk+5zvvvKMlS5acNN2ZNn/+fC+HApjnaZwvv/yyEhMTT5ruvObpPAfAT3Hu379fTZs2PWl648aN3ecA+CnOunXr6ssvvzxpenp6us466ywvhwKY5+kBoZ49e+rJJ59UTEyMOnbs6E5bvXq1Jk6cqO7du3s5FMA8T+N0Xt/cu3ev+zEsLKz8Nc4bb7xR999/v5dDAczzNM6IiAiNHz9eu3bt0pYtWxQZGam0tDR3nxOAH+M87pxzznFvACrH1fcAo4gTMIo4AaOIEzDK0wNCGzdu1Pr165WZmek+Tk5OVrt27dS2bVsvhwEEBE/idK7uPmLECPcyJY0aNXLPpT0+ffLkyWrfvr17csLx6QA8itN5bdN564V58+a5lyo50Y4dO9wrwTvzTJgwwYvhAAHBk33OTz/9VA8//PBJYTqcac5a1ZkHgMdxOmcG5efnV/q885wzDwCP43ROah89erQ++OCDChfycu4708aMGeOeFA/A433O4cOHu/uczkWlS0tLy9eSxcXF7gnwvXv31rBhw7wYChAwPImzTp06bphDhw7Vpk2bKryU0rp1a8XFxXkxDCCgePo6pxNhp06dvFwkELD88lcpR44ccS/qtXv3btWrV089evQ45bWFgGDmyQGhW265RdnZ2e5951pB/fr106RJk/T555+717J1Hu/Zs8eLoQABw5M4nRMNnANBjilTprhvortgwQK9+uqr7kfnD66nTp3qxVCAgOH5ie/OubUDBw5UfHy8+9i5ntCgQYO0du1ar4cCmOZZnMffi7OoqMjdzzyRsyZ13tgIgB8OCN17773ua5rO2UA7d+5Uampq+XPO29BzaUzAD3E6m7Enio6OrvB42bJluuiii7wYChAw/BLnN3F2EHAyroQAGEWcgFHECRhFnIBRxAkYRZyAUcQJGEWcgFHECRhFnIBRxAkYRZyAUcQJGEWcgFHECRhFnIBRxAkYRZyAUcQJGEWcgFHECRhFnIBRxAkYRZyAUcQJGEWcgFHECRhFnIBRxAkYRZyAUcQJGEWcgFHECRhFnIBRxAkYRZyAUcQJGEWcgFHECRhFnIBRxAkYRZyAUcQJGEWcgFHECRhFnIBRxAkYRZyAUcQJGEWcgFHECRhFnIBRxAkYRZyAUcQJGEWcgFHECRhFnIBRxAkYRZyAUcQJGEWcgFHECRhFnIBRxAkYRZyAUcQJGEWcgFHECRhFnIBRxAkYRZyAUcQJGEWcgFHECRhFnIBRxAkYRZyAUcQJGEWcgFHECRhFnIBRxAkYFe7vAdQGpaWlSk9PV15enurXr6+UlBQFmwMHDmj37t2KiIjQ+eefr8jISH8PKeAR5xlaunSpXnvtNR06dKh8WosWLTRgwAC1bt1awRDltGnTtGbNmvJpMTEx6t27t3w+Z8MsxK/jC2Rs1p6BiIL/6Omnn64QpmP79u167LHHtGnTJs/Gkp+f7y738OHDni0zMzNTI0eO1Nq1aytMLygo0Ouvv66sbZ95NpbaiDVnFTjrgNLSMvd+SVGRInPTTzmfz+dzN3VnzJihyZMn1+iYSkpK9Morr2jhwoUqLi5WSEiIunTposGDByshIaFGlz137lzl5OSorOzY1+Sb8jO2KbpBK/d+aVmZQkNYi1YFa84qiI+NUk7+Ufd+9v4vJZ36h/J4oNu2bdPOnTtrdEzOL4D58+e7YR5f7ooVKzRmzBj3fk1xlvf+++9XGuYxISr5aod7LyfviPv1w3dHnFWQGBetA5k57v3osFL5fN++JsjIyKix8WRnZ2vx4sUnRegEs3XrVm3YsKHGlp2bm6uioqJvmcunyNBj82Rk5iiBOKuEOKvg4jbNtG13hrbtylD71ucpJOTb10xxcXE1Np5du3ZVuuZyNm+dfdCaEh0d7S7jdJzfGakpZ6u4uETvffYvXdKmWY2NpzYiziq45pI0RUdG6K/vrVbPnj0U8i1HIuvVq6dWrY7tc9WExMTESp9z1qane7464uzcubNCQyv/EXLavfWWm/WPlVv0VU6Bbri8TY2NpzYizipwwry2U5rmLV6pBg0aqE+fPqed/4477jjtD++ZatasmdLS0k5ahrNGc17OuPTSS1WTbr31VnfZp1qD+hSilq3OV9euXd1fZilNktTmvEY1Op7ahqO1VXTzte004Lez9avn3tTokSPcaW+88YZ8zn++kK83dUNVGN9Sj8/a4N5qUkhpA8Vot0J11A3CycKnUB2KPF8/GDpDNS0srp2isjcoVMXuZqwzBGcUHTterMmTntS8Jav16jsfa+htV3/rZjAqIs4qurZTS/3yf7tr7IuL3Me/fXSUBgy4RwsXLtL6zdt1pCRciU1SFRpex7MxlZVeqQO7tij3qwxFxSaocfM2iqjj3cGXsrLuyj2wQyrKUesWTdX9+m5KTU3VnEUrdNdjL+pH17TTff2u8Gw8tQVxfg939T62uegE+u7HG3VL90vU9/oeuvPOhgp2ztHstz9Yo8ET3tay1enulsa4IT9UWBh7UFVFnGcQaPOmyXpz6XqNf+FvGj31LbU4u74aJCforLjooPphdDZnc/KPKCs7X5v/vc89UNa1fYrGDr5Jfa9rH1Rfi+pEnGd49Na5HSks1oert2rVF7uUnXdEuQWFKiquuRMALEqKj1RKo0TdfkNHXX/p+UpKiPH3kAIecVbTUdyel7V2b0B1CdjtjXVbduurnPwK05wXuz9Zu9VvYwKqU8DGOXzCbA0YPbPCtAkvL9IPBz/jtzEB1Slg47z75iu04MN12rh1j/s4v6BQz/35Pd31Iw7Zo3YI2Dh/3LOzUs9poKf/tNh9vGDZOh0tKtaD/Xv4e2hAcMcZHh6mUffcqPc+/Zf7eP4/1umePlepcf2aO58U8FLAxnl87dm8aT33fnFJCWtN1CoBHaez9hx6+/Xu/e6XtWWtiVol4F/nvKfvlfp03VaNG3aLv4cCVKuAjzMiIlyvjhvg72EA1S6gN2uB2izg15xnwrmMZP/+/f09DJzm+5OUlKRgFbRxBvM3PZC+R0lB/H0K8dXk9RMBfG/scwJGESdgFHECRhEnYBRxAkYRJ2AUcQJGESdgFHFWYt/Bw3royTlKuux+LhpWzbJzC5R8+RDd/vB0ffH1ZWZwMs4QOkWUk2a+qxfeWKaoOhEacns3jbyrp/vXL6g+f5r/iX43fb527s1U3+sv1qMDbtIFqU39PSxTiPNrew58pf8bP0uLP9moiPBw9bq2g268qp1ioyP9PbRaq6S0VP9YsUVzF69URlauLuuQqrFD+6hrh1R/D80E4vzaHY88r7mLV/l7GEHPuWjbxrd+5+9hmECcJ1yQ+oU3PtKzry3Rv/ccUreubTTsZ9erbdrZ/h5arbUn4ytNff0DzX13peJjozSw39Xu1zwxIdbfQzOBOL+hpKRUf3l3pX4/Y4G27srQTVe31wuP36XEeN77o7qUlZXpoYl/0Yx5H7pv+vTAz7tr0K3XKC7Gu7ctDATEeZpInfeXfPmt5Zo04ja1b9XM30OqNXLzj+pHQ5/TD668kChPgzgBo3idEzCKOAGjiBMwijgBo4gTMIo4AaOIEzCKOAGj+DsoP3rppZe0dOlS7dixQ5GRkWrXrp2GDh2qlJSU8nkKCwv11FNPafHixSoqKlLXrl31yCOPKDk52a9jR81jzelHa9asUb9+/TRz5kz94Q9/UElJiQYPHqwjR46UzzNp0iQtW7ZM48eP14wZM3Tw4EGNGDHCr+OGR5zT92BDVlaWr2PHjr7Vq1e7j3NycnydO3f2LVmypHye7du3u/OsX7++0n+nsLDQ98wzz/huuOEGX5cuXXy9evXyvfnmm+5zK1eudP//jz/+2PeTn/zE17VrV9/AgQN9mZmZvuXLl/v69Onju/LKK32jRo3yFRQUePBZozJs1hqSl5fnfkxISHA/btq0yV2bdunSpXye5s2bq1GjRlq/fr0uvPDCU/47v/71r93nH3roIbVs2VJ79+5137HrRM8//7xGjhypqKgodzPZuUVERGjs2LHumvvBBx/UnDlzeBc2PyJOQ39GNXHiRLVv316pqceuBJCZmekGEx8fX2FeZ3/Tee5Udu7cqSVLlribycejPvvsk/8m9Re/+IU6dOjg3u/du7emTJmit99+u3zebt26adWqVcTpR+xzGuHsU27btk3jxo07o39ny5YtCgsLU8eOHU87X1paWoXYnTXoiRE7b72XlZV1RmPBmSFOA5544gktX75c06dPV8OGDStEU1xcrNzc3ArzO2vNyo7WOpF9F+Hh4ad9HBIS4hyPqMJngepGnH7k/PA7YTovp0ybNk1Nm1a8+lzr1q3daFasWFE+zXnZZf/+/e7LLqfibBI7m8jOkWAENvY5/bwpu2jRIk2ePFkxMTE6dOiQOz0uLs5dAzr7ms7+oPO8c5DImT5hwgQ3zMoOBjVp0kQ33XSTxowZ477k4hwQ2rdvn7uJ2r17d48/Q5wJ4vSjefPmuR8HDhxYYfro0aPVq1cv975z1DQ0NNQ9snriSQinM2rUKE2dOtWNPzs72z26e/fdd9fgZ4KawGVKAKPY5wSMIk7AKOIEjCJOwCjiBIwiTsAo4gSMIk7AKOIEjCJOwCjiBIwiTsAo4gSMIk7AKOIEjCJOwCjiBIwiTsAo4gSMIk7AKOIEjCJOwCjiBIwiTsAo4gSMIk5ANv0X+403oZj8JMEAAAAASUVORK5CYII=",
      "text/plain": [
       "<Figure size 640x480 with 1 Axes>"
      ]
     },
     "metadata": {},
     "output_type": "display_data"
    }
   ],
   "source": [
    "# Set bottom longitudinal reinforcement\n",
    "beam.set_longitudinal_rebar_bot(n1=2, d_b1=16*mm, n2=1, d_b2=12*mm)\n",
    "\n",
    "# Set top longitudinal reinforcement\n",
    "beam.set_longitudinal_rebar_top(n1=2, d_b1=12*mm)\n",
    "\n",
    "# Set transverse reinforcement (stirrups)\n",
    "beam.set_transverse_rebar(n_stirrups=1, d_b=6*mm, s_l=20*cm)\n",
    "\n",
    "# Plot the beam geometry and reinforcement\n",
    "beam.plot()"
   ]
  },
  {
   "cell_type": "markdown",
   "metadata": {},
   "source": [
    "**Define list of forces applied to the beam**"
   ]
  },
  {
   "cell_type": "code",
   "execution_count": 4,
   "metadata": {},
   "outputs": [
    {
     "name": "stdout",
     "output_type": "stream",
     "text": [
      "Force ID: 1, Label: 1.4D, N_x: 0.00 kN, V_z: 50.00 kN, M_y: 80.00 kN·m\n",
      "Force ID: 2, Label: 1.2D+1.6L, N_x: 0.00 kN, V_z: 55.00 kN, M_y: -30.00 kN·m\n"
     ]
    }
   ],
   "source": [
    "# Define forces\n",
    "f1 = Forces(label='1.4D', V_z=50*kN, M_y=80*kNm)\n",
    "f2 = Forces(label='1.2D+1.6L', V_z=55*kN, M_y=-30*kNm)\n",
    "print(f1)\n",
    "print(f2)"
   ]
  },
  {
   "cell_type": "markdown",
   "metadata": {},
   "source": [
    "**Create node and assign beam section and list of forces**"
   ]
  },
  {
   "cell_type": "code",
   "execution_count": 5,
   "metadata": {},
   "outputs": [
    {
     "data": {
      "text/plain": [
       "Node ID: 1 - Section label: 101\n",
       "Forces Applied:\n",
       "  - Force ID: 1, Label: 1.4D, N_x: 0.00 kN, V_z: 50.00 kN, M_y: 80.00 kN·m\n",
       "  - Force ID: 2, Label: 1.2D+1.6L, N_x: 0.00 kN, V_z: 55.00 kN, M_y: -30.00 kN·m"
      ]
     },
     "execution_count": 5,
     "metadata": {},
     "output_type": "execute_result"
    }
   ],
   "source": [
    "node_1 = Node(section=beam, forces=[f1, f2])\n",
    "node_1"
   ]
  },
  {
   "cell_type": "markdown",
   "metadata": {},
   "source": [
    "**Perform shear and bending checks**"
   ]
  },
  {
   "cell_type": "code",
   "execution_count": 6,
   "metadata": {},
   "outputs": [
    {
     "data": {
      "text/markdown": [
       "Beam 101, $b$=20.00 cm, $h$=50.00 cm, $c_{c}$=2.50 cm,                             Concrete H25, Rebar ADN 500."
      ],
      "text/plain": [
       "<IPython.core.display.Markdown object>"
      ]
     },
     "metadata": {},
     "output_type": "display_data"
    },
    {
     "data": {
      "text/markdown": [
       "Shear reinforcing 1eØ6/20 cm, $A_{sw}$=2.83 cm²/m, $V_{Ed,2}$=55 kN, $V_{Rd}$=127.64 kN → $\\color{#439b00}{\\text{DCR}=0.43}$ "
      ],
      "text/plain": [
       "<IPython.core.display.Markdown object>"
      ]
     },
     "metadata": {},
     "output_type": "display_data"
    }
   ],
   "source": [
    "# Perform all checks\n",
    "node_1.check_shear()\n",
    "# node_1.check_flexure()\n",
    "# Print results in Markdown format\n",
    "node_1.results"
   ]
  },
  {
   "cell_type": "code",
   "execution_count": 7,
   "metadata": {},
   "outputs": [
    {
     "data": {
      "text/html": [
       "<div>\n",
       "<style scoped>\n",
       "    .dataframe tbody tr th:only-of-type {\n",
       "        vertical-align: middle;\n",
       "    }\n",
       "\n",
       "    .dataframe tbody tr th {\n",
       "        vertical-align: top;\n",
       "    }\n",
       "\n",
       "    .dataframe thead th {\n",
       "        text-align: right;\n",
       "    }\n",
       "</style>\n",
       "<table border=\"1\" class=\"dataframe\">\n",
       "  <thead>\n",
       "    <tr style=\"text-align: right;\">\n",
       "      <th></th>\n",
       "      <th>Label</th>\n",
       "      <th>Comb.</th>\n",
       "      <th>Av,min</th>\n",
       "      <th>Av,req</th>\n",
       "      <th>Av</th>\n",
       "      <th>VEd,1</th>\n",
       "      <th>VEd,2</th>\n",
       "      <th>VRd,c</th>\n",
       "      <th>VRd,s</th>\n",
       "      <th>VRd</th>\n",
       "      <th>VRd,max</th>\n",
       "      <th>VEd,1≤VRd,max</th>\n",
       "      <th>VEd,2≤VRd</th>\n",
       "      <th>DCR</th>\n",
       "    </tr>\n",
       "  </thead>\n",
       "  <tbody>\n",
       "    <tr>\n",
       "      <th>0</th>\n",
       "      <td></td>\n",
       "      <td></td>\n",
       "      <td>cm²/m</td>\n",
       "      <td>cm²/m</td>\n",
       "      <td>cm²/m</td>\n",
       "      <td>kN</td>\n",
       "      <td>kN</td>\n",
       "      <td>kN</td>\n",
       "      <td>kN</td>\n",
       "      <td>kN</td>\n",
       "      <td>kN</td>\n",
       "      <td></td>\n",
       "      <td></td>\n",
       "      <td></td>\n",
       "    </tr>\n",
       "    <tr>\n",
       "      <th>1</th>\n",
       "      <td>101</td>\n",
       "      <td>1.4D</td>\n",
       "      <td>1.6</td>\n",
       "      <td>1.6</td>\n",
       "      <td>2.83</td>\n",
       "      <td>50</td>\n",
       "      <td>50</td>\n",
       "      <td>0</td>\n",
       "      <td>127.64</td>\n",
       "      <td>127.64</td>\n",
       "      <td>257.76</td>\n",
       "      <td>True</td>\n",
       "      <td>True</td>\n",
       "      <td>0.392</td>\n",
       "    </tr>\n",
       "    <tr>\n",
       "      <th>2</th>\n",
       "      <td>101</td>\n",
       "      <td>1.2D+1.6L</td>\n",
       "      <td>1.6</td>\n",
       "      <td>1.6</td>\n",
       "      <td>2.83</td>\n",
       "      <td>55</td>\n",
       "      <td>55</td>\n",
       "      <td>0</td>\n",
       "      <td>127.64</td>\n",
       "      <td>127.64</td>\n",
       "      <td>257.76</td>\n",
       "      <td>True</td>\n",
       "      <td>True</td>\n",
       "      <td>0.431</td>\n",
       "    </tr>\n",
       "  </tbody>\n",
       "</table>\n",
       "</div>"
      ],
      "text/plain": [
       "  Label      Comb. Av,min Av,req     Av VEd,1 VEd,2 VRd,c   VRd,s     VRd  \\\n",
       "0                   cm²/m  cm²/m  cm²/m    kN    kN    kN      kN      kN   \n",
       "1   101       1.4D    1.6    1.6   2.83    50    50     0  127.64  127.64   \n",
       "2   101  1.2D+1.6L    1.6    1.6   2.83    55    55     0  127.64  127.64   \n",
       "\n",
       "  VRd,max VEd,1≤VRd,max VEd,2≤VRd    DCR  \n",
       "0      kN                                 \n",
       "1  257.76          True      True  0.392  \n",
       "2  257.76          True      True  0.431  "
      ]
     },
     "execution_count": 7,
     "metadata": {},
     "output_type": "execute_result"
    }
   ],
   "source": [
    "# Print shear results in more detailed format in a DataFrame\n",
    "node_1.check_shear()"
   ]
  },
  {
   "cell_type": "code",
   "execution_count": 9,
   "metadata": {},
   "outputs": [],
   "source": [
    "# Print flexure results in more detailed format in a DataFrame\n",
    "# node_1.check_flexure()"
   ]
  },
  {
   "cell_type": "markdown",
   "metadata": {},
   "source": [
    "**Export table results to Excel**"
   ]
  },
  {
   "cell_type": "code",
   "execution_count": 10,
   "metadata": {},
   "outputs": [],
   "source": [
    "node_1.check_shear().to_excel('EN 1992-1-1 shear_results.xlsx')\n",
    "# node_1.check_flexure().to_excel('EN 1992-1-1 flexure_results.xlsx')"
   ]
  },
  {
   "cell_type": "markdown",
   "metadata": {},
   "source": [
    "**View complete and detailed results for the limiting case of the list of forces**"
   ]
  },
  {
   "cell_type": "code",
   "execution_count": 11,
   "metadata": {},
   "outputs": [
    {
     "name": "stdout",
     "output_type": "stream",
     "text": [
      "===== BEAM SHEAR DETAILED RESULTS =====\n",
      "Materials                                               Variable     Value  Unit\n",
      "-----------------------------------------------------  ----------  -------  ------\n",
      "Section Label                                                          101\n",
      "Concrete strength                                         fck           25  MPa\n",
      "Steel reinforcement yield strength                        fywk         500  MPa\n",
      "Safety factor for concrete                                 γc          1.5\n",
      "Safety factor for steel                                    γs         1.15\n",
      "Coefficient for long term effects and loading effects     αcc         0.85 \n",
      "\n",
      "Geometry                     Variable     Value  Unit\n",
      "--------------------------  ----------  -------  ------\n",
      "Section height                  h            50  cm\n",
      "Section width                   b            20  cm\n",
      "Clear cover                   rgeom         2.5  cm\n",
      "Longitudinal tension rebar      As         2.26  cm² \n",
      "\n",
      "Design forces                     Variable     Value  Unit\n",
      "-------------------------------  ----------  -------  ------\n",
      "Axial, positive for compression     NEd            0  kN\n",
      "Shear                              VEd,2          55  kN \n",
      "\n",
      "Shear reinforcement strength     Variable     Value  Unit\n",
      "------------------------------  ----------  -------  ------\n",
      "Number of stirrups                  ns            1\n",
      "Stirrup diameter                    db            6  mm\n",
      "Stirrup spacing                     s            20  cm\n",
      "Effective height                    d       46.1439  cm\n",
      "Minimum shear reinforcing        Asw,min        1.6  cm²/m\n",
      "Required shear reinforcing       Asw,req        1.6  cm²/m\n",
      "Defined shear reinforcing          Asw         2.83  cm²/m\n",
      "Shear rebar strength              VRd,s      127.64  kN \n",
      "\n",
      "Check                          Unit     Value  Min.    Max.    Ok?\n",
      "----------------------------  ------  -------  ------  ------  -----\n",
      "Stirrup spacing along length    cm         20          34.61   ✔️\n",
      "Stirrup spacing along width     cm       14.4          34.61   ✔️\n",
      "Minimum shear reinforcement   cm²/m      2.83  1.6             ✔️ \n",
      "\n",
      "Shear strength                     Variable     Value  Unit\n",
      "--------------------------------  ----------  -------  ------\n",
      "Longitudinal reinforcement ratio      ρl       0.0056\n",
      "k value                               k          1.66\n",
      "Axial stress                         σcd          0.0  MPa\n",
      "Concrete strut angle                  Θ          21.8  deg\n",
      "Concrete strength                   VRd,c           0  kN\n",
      "Maximum shear strength             VRd,max     257.76  kN\n",
      "Total shear strength                 VRd       127.64  kN\n",
      "Max shear check                                    ✔️\n",
      "Demand Capacity Ratio                DCR        0.431  ✔️ \n",
      "\n"
     ]
    }
   ],
   "source": [
    "# View detailed shear results\n",
    "node_1.shear_results_detailed()"
   ]
  },
  {
   "cell_type": "code",
   "execution_count": 12,
   "metadata": {},
   "outputs": [],
   "source": [
    "# View detailed flexure results\n",
    "# node_1.flexure_results_detailed()"
   ]
  },
  {
   "cell_type": "markdown",
   "metadata": {},
   "source": [
    "**Export detailed results to a Word document**"
   ]
  },
  {
   "cell_type": "code",
   "execution_count": 13,
   "metadata": {},
   "outputs": [],
   "source": [
    "node_1.shear_results_detailed_doc()\n",
    "# node_1.flexure_results_detailed_doc()"
   ]
  }
 ],
 "metadata": {
  "kernelspec": {
   "display_name": "mento-env",
   "language": "python",
   "name": "python3"
  },
  "language_info": {
   "codemirror_mode": {
    "name": "ipython",
    "version": 3
   },
   "file_extension": ".py",
   "mimetype": "text/x-python",
   "name": "python",
   "nbconvert_exporter": "python",
   "pygments_lexer": "ipython3",
   "version": "3.12.9"
  }
 },
 "nbformat": 4,
 "nbformat_minor": 2
}<|MERGE_RESOLUTION|>--- conflicted
+++ resolved
@@ -20,11 +20,7 @@
   },
   {
    "cell_type": "code",
-<<<<<<< HEAD
-   "execution_count": null,
-=======
    "execution_count": 2,
->>>>>>> b2329ed0
    "metadata": {},
    "outputs": [
     {
@@ -45,11 +41,7 @@
     "from mento import Forces, Node\n",
     "\n",
     "# Define materials\n",
-<<<<<<< HEAD
-    "concrete = Concrete_EN_1992_2004(name=\"H-25\", f_ck=25*MPa)\n",
-=======
     "concrete = Concrete_EN_1992_2004(name=\"H25\", f_c=25*MPa)\n",
->>>>>>> b2329ed0
     "steel = SteelBar(name=\"ADN 500\", f_y=500*MPa)\n",
     "\n",
     "# Define beam geometry\n",
